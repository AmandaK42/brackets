/*
 * Copyright (c) 2012 Adobe Systems Incorporated. All rights reserved.
 *  
 * Permission is hereby granted, free of charge, to any person obtaining a
 * copy of this software and associated documentation files (the "Software"), 
 * to deal in the Software without restriction, including without limitation 
 * the rights to use, copy, modify, merge, publish, distribute, sublicense, 
 * and/or sell copies of the Software, and to permit persons to whom the 
 * Software is furnished to do so, subject to the following conditions:
 *  
 * The above copyright notice and this permission notice shall be included in
 * all copies or substantial portions of the Software.
 *  
 * THE SOFTWARE IS PROVIDED "AS IS", WITHOUT WARRANTY OF ANY KIND, EXPRESS OR
 * IMPLIED, INCLUDING BUT NOT LIMITED TO THE WARRANTIES OF MERCHANTABILITY, 
 * FITNESS FOR A PARTICULAR PURPOSE AND NONINFRINGEMENT. IN NO EVENT SHALL THE
 * AUTHORS OR COPYRIGHT HOLDERS BE LIABLE FOR ANY CLAIM, DAMAGES OR OTHER 
 * LIABILITY, WHETHER IN AN ACTION OF CONTRACT, TORT OR OTHERWISE, ARISING 
 * FROM, OUT OF OR IN CONNECTION WITH THE SOFTWARE OR THE USE OR OTHER 
 * DEALINGS IN THE SOFTWARE.
 * 
 */


/*jslint vars: true, plusplus: true, devel: true, browser: true, nomen: true, indent: 4, maxerr: 50 */
/*global $, define, require, describe, it, xit, expect, beforeEach, afterEach, waitsFor, runs, waitsForDone, beforeFirst, afterLast */

define(function (require, exports, module) {
    "use strict";
    
    var ProjectManager,     // Load from brackets.test
        CommandManager,     // Load from brackets.test
        FileSystem,         // Load from brackets.test
        Dialogs             = require("widgets/Dialogs"),
        DefaultDialogs      = require("widgets/DefaultDialogs"),
        Commands            = require("command/Commands"),
        Error               = require("filesystem/Error"),
        SpecRunnerUtils     = require("spec/SpecRunnerUtils");


    describe("ProjectManager", function () {
        
        this.category = "integration";

        var testPath = SpecRunnerUtils.getTestPath("/spec/ProjectManager-test-files"),
            testWindow,
            brackets;

        beforeFirst(function () {
            SpecRunnerUtils.createTestWindowAndRun(this, function (w) {
                testWindow = w;
                
                // Load module instances from brackets.test
                brackets       = testWindow.brackets;
                ProjectManager = testWindow.brackets.test.ProjectManager;
                CommandManager = testWindow.brackets.test.CommandManager;
                FileSystem     = testWindow.brackets.test.FileSystem;
                
                SpecRunnerUtils.loadProjectInTestWindow(testPath);
            });
        });

        afterLast(function () {
            testWindow     = null;
            brackets       = null;
            ProjectManager = null;
            CommandManager = null;
            SpecRunnerUtils.closeTestWindow();
        });
        

        describe("createNewItem", function () {
            it("should create a new file with a given name", function () {
                var didCreate = false, gotError = false;

                runs(function () {
                    // skip rename
                    ProjectManager.createNewItem(testPath, "Untitled.js", true)
                        .done(function () { didCreate = true; })
                        .fail(function () { gotError = true; });
                });
                waitsFor(function () { return didCreate && !gotError; }, "ProjectManager.createNewItem() timeout", 1000);

                var error, stat, complete = false;
                var filePath = testPath + "/Untitled.js";
                var file = FileSystem.getFileForPath(filePath);
                
                runs(function () {
                    file.stat(function (err, _stat) {
                        if (!err) {
                            error = 0;
                            stat = _stat;
                            complete = true;
                        } else {
                            error = err;
                            complete = true;
                        }
                    });
                });

                waitsFor(function () { return complete; }, 1000);

                var unlinkError = brackets.fs.NO_ERROR;
                runs(function () {
                    expect(error).toBeFalsy();
                    expect(stat.isFile()).toBe(true);

                    // delete the new file
                    complete = false;
                    file.unlink(function (err) {
                        if (!err) {
                            unlinkError = 0;
                            complete = true;
                        } else {
                            unlinkError = err;
                            complete = true;
                        }
                    });
                });
                waitsFor(
                    function () {
                        return complete && (unlinkError === brackets.fs.NO_ERROR);
                    },
                    "unlink() failed to cleanup Untitled.js, err=" + unlinkError,
                    1000
                );
            });

            it("should fail when a file already exists", function () {
                var didCreate = false, gotError = false;

                runs(function () {
                    // skip rename
                    ProjectManager.createNewItem(testPath, "file.js", true)
                        .done(function () { didCreate = true; })
                        .fail(function () { gotError = true; });
                });
                waitsFor(function () { return !didCreate && gotError; }, "ProjectManager.createNewItem() timeout", 1000);

                runs(function () {
                    expect(gotError).toBeTruthy();
                    expect(didCreate).toBeFalsy();
                    
                    SpecRunnerUtils.clickDialogButton(Dialogs.DIALOG_BTN_OK);
                });
            });

            it("should fail when a file name matches a directory that already exists", function () {
                var didCreate = false, gotError = false;

                runs(function () {
                    // skip rename
                    ProjectManager.createNewItem(testPath, "directory", true)
                        .done(function () { didCreate = true; })
                        .fail(function () { gotError = true; });
                });
                waitsFor(function () { return !didCreate && gotError; }, "ProjectManager.createNewItem() timeout", 1000);

                runs(function () {
                    expect(gotError).toBeTruthy();
                    expect(didCreate).toBeFalsy();
                    
                    SpecRunnerUtils.clickDialogButton(Dialogs.DIALOG_BTN_OK);
                });
            });

            it("should fail when file name contains special characters", function () {
                var chars = "/?*:;{}<>\\";
                var i = 0;
                var len = chars.length;
                var charAt, didCreate, gotError;

                function createFile() {
                    // skip rename
                    ProjectManager.createNewItem(testPath, "file" + charAt + ".js", true)
                        .done(function () { didCreate = true; })
                        .fail(function () { gotError = true; });
                }
                
                function waitForFileCreate() {
                    return !didCreate && gotError;
                }
                
                function assertFile() {
                    expect(gotError).toBeTruthy();
                    expect(didCreate).toBeFalsy();
                    
                    SpecRunnerUtils.clickDialogButton(Dialogs.DIALOG_BTN_OK);
                }
                
                for (i = 0; i < len; i++) {
                    didCreate = false;
                    gotError = false;
                    charAt = chars.charAt(i);

                    runs(createFile);
                    waitsFor(waitForFileCreate, "ProjectManager.createNewItem() timeout", 1000);
                    runs(assertFile);
                }
            });
            it("should fail when file name is invalid", function () {
                var files = ['com1', 'com2', 'com3', 'com4', 'com5', 'com6', 'com7', 'com8', 'com9',
                              'lpt1', 'lpt2', 'lpt3', 'lpt4', 'lpt5', 'lpt6', 'lpt7', 'lpt8', 'lpt9',
                              'nul', 'con', 'prn', 'aux', '.', '..', '...'];
                var i = 0;
                var len = files.length;
                var fileAt, didCreate, gotError;

                function createFile() {
                    // skip rename
                    ProjectManager.createNewItem(testPath, fileAt, true)
                        .done(function () { didCreate = true; })
                        .fail(function () { gotError = true; });
                }
                
                function waitForFileCreate() {
                    return didCreate || gotError;
                }
                
                function assertFile() {
                    expect(gotError).toBeTruthy();
                    expect(didCreate).toBeFalsy();
                    
                    SpecRunnerUtils.clickDialogButton(Dialogs.DIALOG_BTN_OK);
                }
                
                for (i = 0; i < len; i++) {
                    didCreate = false;
                    gotError = false;
                    fileAt = files[i];

                    runs(createFile);
                    waitsFor(waitForFileCreate, "ProjectManager.createNewItem() timeout", 1000);
                    runs(assertFile);
                }
            });
        });
        
        describe("deleteItem", function () {
            it("should delete the selected file in the project tree", function () {
                var complete    = false,
                    newFile     = FileSystem.getFileForPath(testPath + "/delete_me.js"),
                    selectedFile,
                    error,
                    stat;

                // Make sure we don't have any test file left from previous failure 
                // by explicitly deleting the test file if it exists.
                runs(function () {
                    complete = false;
                    newFile.unlink(function (err) {
                        complete = true;
                    });
                });
                waitsFor(function () { return complete; }, "clean up leftover files timeout", 1000);

                // Create a file and select it in the project tree.
                runs(function () {
                    complete = false;
                    ProjectManager.createNewItem(testPath, "delete_me.js", true)
                        .always(function () { complete = true; });
                });
                waitsFor(function () { return complete; }, "ProjectManager.createNewItem() timeout", 1000);

                runs(function () {
                    complete = false;
                    error = 0;
                    newFile.stat(function (err, _stat) {
                        if (!err) {
                            stat = _stat;
                            complete = true;
                        } else {
                            error = err;
                            complete = true;
                        }
                    });
                });
                waitsFor(function () { return complete; }, 1000);

                // Verify the existence of the new file and make sure it is selected in the project tree.
                runs(function () {
                    expect(error).toBeFalsy();
                    expect(stat.isFile()).toBe(true);
                    selectedFile = ProjectManager.getSelectedItem();
                    expect(selectedFile.fullPath).toBe(testPath + "/delete_me.js");
                });

                // Delete the selected file.
                runs(function () {
                    complete = false;
                    // delete the new file
                    ProjectManager.deleteItem(selectedFile)
                        .always(function () { complete = true; });
                });

                waitsFor(function () { return complete; }, "ProjectManager.deleteItem() timeout", 1000);

                // Verify that file no longer exists.
                runs(function () {
                    complete = false;
                    error = 0;
                    newFile.stat(function (err, _stat) {
                        if (!err) {
                            stat = _stat;
                            complete = true;
                        } else {
                            error = err;
                            complete = true;
                        }
                    });
                });
                waitsFor(function () { return complete; }, 1000);
                
                runs(function () {
                    expect(error).toBe(Error.NOT_FOUND);

                    // Verify that some other file is selected in the project tree.
                    var curSelectedFile = ProjectManager.getSelectedItem();
                    expect(curSelectedFile).not.toBe(selectedFile);
                });
            });

            // TODO: FileSystem - fix this test
            xit("should delete the selected folder and all items in it.", function () {
                var complete       = false,
                    newFolderName  = testPath + "/toDelete",
                    rootFolderName = newFolderName,
                    rootFolderEntry,
                    error,
                    stat;

                // Make sure we don't have any test files/folders left from previous failure 
                // by explicitly deleting the root test folder if it exists.
                runs(function () {
                    var rootFolder = FileSystem.getDirectoryForPath(rootFolderName);
                    complete = false;
                    rootFolder.moveToTrash(function (err) {
                        complete = true;
                    });
                });
                waitsFor(function () { return complete; }, "clean up leftover files timeout", 1000);

                // Create a folder
                runs(function () {
                    complete = false;
                    ProjectManager.createNewItem(testPath, "toDelete", true, true)
                        .always(function () { complete = true; });
                });
                waitsFor(function () { return complete; }, "ProjectManager.createNewItem() timeout", 1000);

                runs(function () {
                    var newFolder = FileSystem.getDirectoryForPath(newFolderName);
                    complete = false;
                    newFolder.stat(function (err, _stat) {
                        if (!err) {
                            error = 0;
                            stat = _stat;
                            complete = true;
                        } else {
                            error = err;
                            complete = true;
                        }
                    });
                });
                waitsFor(function () { return complete; }, 1000);

                runs(function () {
                    expect(error).toBeFalsy();
                    expect(stat.isDirectory()).toBe(true);

                    rootFolderEntry = ProjectManager.getSelectedItem();
                    expect(rootFolderEntry.fullPath).toBe(testPath + "/toDelete/");
                });

                // Create a sub folder
                runs(function () {
                    complete = false;
                    ProjectManager.createNewItem(newFolderName, "toDelete1", true, true)
                        .always(function () { complete = true; });
                });
                waitsFor(function () { return complete; }, "ProjectManager.createNewItem() timeout", 1000);

                runs(function () {
                    var newFolder;
                    
                    newFolderName += "toDelete1/";
                    newFolder = FileSystem.getDirectoryForPath(newFolderName);
                    complete = false;
                    newFolder.stat(function (err, _stat) {
                        if (!err) {
                            error = 0;
                            stat = _stat;
                            complete = true;
                        } else {
                            error = err;
                            complete = true;
                        }
                    });
                });
                waitsFor(function () { return complete; }, 1000);

                runs(function () {
                    expect(error).toBeFalsy();
                    expect(stat.isDirectory()).toBe(true);
                });

                // Create a file in the sub folder just created.
                runs(function () {
                    complete = false;
                    ProjectManager.createNewItem(newFolderName, "toDelete2.txt", true)
                        .always(function () { complete = true; });
                });
                waitsFor(function () { return complete; }, "ProjectManager.createNewItem() timeout", 1000);

                runs(function () {
                    var file = FileSystem.getFileForPath(newFolderName + "/toDelete2.txt");
                    complete = false;
                    file.stat(function (err, _stat) {
                        if (!err) {
                            error = 0;
                            stat = _stat;
                            complete = true;
                        } else {
                            error = err;
                            complete = true;
                        }
                    });
                });
                waitsFor(function () { return complete; }, 1000);

                runs(function () {
                    expect(error).toBeFalsy();
                    expect(stat.isFile()).toBe(true);
                });
                
                // Delete the root folder and all files/folders in it.
                runs(function () {
                    complete = false;

                    ProjectManager.deleteItem(rootFolderEntry)
                        .always(function () { complete = true; });
                });
                waitsFor(function () { return complete; }, "ProjectManager.deleteItem() timeout", 1000);

                // Verify that the root folder no longer exists.
                runs(function () {
                    var rootFolder = FileSystem.getDirectoryForPath(rootFolderName);
                    complete = false;
                    rootFolder.stat(function (err, _stat) {
                        if (!err) {
                            error = 0;
                            stat = _stat;
                            complete = true;
                        } else {
                            error = err;
                            complete = true;
                        }
                    });
                });
                waitsFor(function () { return complete; }, 1000);
                
                runs(function () {
                    expect(error).toBe(Error.NOT_FOUND);

                    // Verify that some other file is selected in the project tree.
                    var curSelectedFile = ProjectManager.getSelectedItem();
                    expect(curSelectedFile).not.toBe(rootFolderEntry);
                });
            });
        });
        
        describe("Selection indicator", function () {
            
            function expectSelected(fullPath) {
                var $projectTreeItems = testWindow.$("#project-files-container > ul").children(),
                    $selectedItem     = $projectTreeItems.find("a.jstree-clicked");
                
                if (!fullPath) {
                    expect($selectedItem.length).toBe(0);
                } else {
                    expect($selectedItem.length).toBe(1);
                    expect($selectedItem.parent().data("entry").fullPath).toBe(fullPath);
                }
            }
            
            it("should deselect after opening file not rendered in tree", function () {
                var promise,
                    exposedFile   = testPath + "/file.js",
                    unexposedFile = testPath + "/directory/file.js";
                
                runs(function () {
                    promise = CommandManager.execute(Commands.FILE_OPEN, { fullPath: exposedFile });
                    waitsForDone(promise);
                });
                runs(function () {
                    expectSelected(exposedFile);
                    
                    promise = CommandManager.execute(Commands.FILE_OPEN, { fullPath: unexposedFile });
                    waitsForDone(promise);
                });
                runs(function () {
                    expectSelected(null);
                });
            });
            
            function findExtantNode(fullPath) {
                var $treeItems = testWindow.$("#project-files-container li"),
                    $result;
                
                $treeItems.is(function () {
                    var $treeNode = testWindow.$(this),
                        entry = $treeNode.data("entry");
                    if (entry && entry.fullPath === fullPath) {
                        $result = $treeNode;
                        return true;
                    }
                    return false;
                });
                return $result;
            }
            
            function toggleFolder(fullPath, open) {
                var $treeNode = findExtantNode(fullPath);
                
                var expectedClass = open ? "jstree-open" : "jstree-closed";
                expect($treeNode.hasClass(expectedClass)).toBe(false);
                
                $treeNode.children("a").click();
                
                // if a folder has never been expanded before, this will be async
                waitsFor(function () {
                    return $treeNode.hasClass(expectedClass);
                }, (open ? "Open" : "Close") + " tree node", 1000);
            }
            
            it("should reselect previously selected file when made visible again", function () {
                var promise,
                    initialFile  = testPath + "/file.js",
                    folder       = testPath + "/directory/",
                    fileInFolder = testPath + "/directory/file.js";
                
                runs(function () {
                    promise = CommandManager.execute(Commands.FILE_OPEN, { fullPath: initialFile });
                    waitsForDone(promise);
                });
                runs(function () {
                    expectSelected(initialFile);
                    toggleFolder(folder, true);     // open folder
                });
                runs(function () {                  // open file in folder
                    promise = CommandManager.execute(Commands.FILE_OPEN, { fullPath: fileInFolder });
                    waitsForDone(promise);
                });
                runs(function () {
                    expectSelected(fileInFolder);
                    toggleFolder(folder, false);    // close folder
                });
                runs(function () {
                    expectSelected(folder);
                    toggleFolder(folder, true);     // open folder again
                });
                runs(function () {
                    expectSelected(fileInFolder);
                    toggleFolder(folder, false);    // close folder
                });
            });
            
            it("should deselect after opening file hidden in tree, but select when made visible again", function () {
                var promise,
                    initialFile  = testPath + "/file.js",
                    folder       = testPath + "/directory/",
                    fileInFolder = testPath + "/directory/file.js";
                
                runs(function () {
                    promise = CommandManager.execute(Commands.FILE_OPEN, { fullPath: initialFile });
                    waitsForDone(promise);
                });
                runs(function () {
                    expectSelected(initialFile);
                    toggleFolder(folder, true);     // open folder
                });
                runs(function () {
                    toggleFolder(folder, false);    // close folder
                });
                runs(function () {                  // open file in folder
                    promise = CommandManager.execute(Commands.FILE_OPEN, { fullPath: fileInFolder });
                    waitsForDone(promise);
                });
                runs(function () {
                    expectSelected(null);
                    toggleFolder(folder, true);     // open folder again
                });
                runs(function () {
                    expectSelected(fileInFolder);
                    toggleFolder(folder, false);    // close folder
                });
            });
        });
        
        describe("File Display", function () {
            it("should not show useless directory entries", function () {
<<<<<<< HEAD
                var shouldShow = FileSystem.shouldShow;
=======
                var shouldShow = ProjectManager.shouldShow;
>>>>>>> 413fe4f2
                
                expect(shouldShow(".git")).toBe(false);
                expect(shouldShow(".svn")).toBe(false);
                expect(shouldShow(".DS_Store")).toBe(false);
                expect(shouldShow("Thumbs.db")).toBe(false);
                expect(shouldShow(".hg")).toBe(false);
                expect(shouldShow(".gitmodules")).toBe(false);
                expect(shouldShow(".gitignore")).toBe(false);
                expect(shouldShow("foobar")).toBe(true);
                expect(shouldShow("pyc.py")).toBe(true);
                expect(shouldShow("module.pyc")).toBe(false);
                expect(shouldShow(".gitattributes")).toBe(false);
                expect(shouldShow("CVS")).toBe(false);
                expect(shouldShow(".cvsignore")).toBe(false);
                expect(shouldShow(".hgignore")).toBe(false);
                expect(shouldShow(".hgtags")).toBe(false);
                
            });
        });

    });
});<|MERGE_RESOLUTION|>--- conflicted
+++ resolved
@@ -599,11 +599,7 @@
         
         describe("File Display", function () {
             it("should not show useless directory entries", function () {
-<<<<<<< HEAD
-                var shouldShow = FileSystem.shouldShow;
-=======
                 var shouldShow = ProjectManager.shouldShow;
->>>>>>> 413fe4f2
                 
                 expect(shouldShow(".git")).toBe(false);
                 expect(shouldShow(".svn")).toBe(false);
