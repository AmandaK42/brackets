/*
 * Copyright (c) 2013 Adobe Systems Incorporated. All rights reserved.
 *  
 * Permission is hereby granted, free of charge, to any person obtaining a
 * copy of this software and associated documentation files (the "Software"), 
 * to deal in the Software without restriction, including without limitation 
 * the rights to use, copy, modify, merge, publish, distribute, sublicense, 
 * and/or sell copies of the Software, and to permit persons to whom the 
 * Software is furnished to do so, subject to the following conditions:
 *  
 * The above copyright notice and this permission notice shall be included in
 * all copies or substantial portions of the Software.
 *  
 * THE SOFTWARE IS PROVIDED "AS IS", WITHOUT WARRANTY OF ANY KIND, EXPRESS OR
 * IMPLIED, INCLUDING BUT NOT LIMITED TO THE WARRANTIES OF MERCHANTABILITY, 
 * FITNESS FOR A PARTICULAR PURPOSE AND NONINFRINGEMENT. IN NO EVENT SHALL THE
 * AUTHORS OR COPYRIGHT HOLDERS BE LIABLE FOR ANY CLAIM, DAMAGES OR OTHER 
 * LIABILITY, WHETHER IN AN ACTION OF CONTRACT, TORT OR OTHERWISE, ARISING 
 * FROM, OUT OF OR IN CONNECTION WITH THE SOFTWARE OR THE USE OR OTHER 
 * DEALINGS IN THE SOFTWARE.
 * 
 */

/*jslint vars: true, plusplus: true, devel: true, nomen: true,  regexp: true, indent: 4, maxerr: 50 */
/*global define, brackets, $, PathUtils, CodeMirror, setTimeout, clearTimeout */

define(function (require, exports, module) {
    "use strict";
    
    // Brackets modules
    var AppInit             = brackets.getModule("utils/AppInit"),
        CommandManager      = brackets.getModule("command/CommandManager"),
        EditorManager       = brackets.getModule("editor/EditorManager"),
        ExtensionUtils      = brackets.getModule("utils/ExtensionUtils"),
        Menus               = brackets.getModule("command/Menus"),
        PreferencesManager  = brackets.getModule("preferences/PreferencesManager"),
        Strings             = brackets.getModule("strings");
   
    var previewContainerHTML       = require("text!HoverPreviewTemplate.html");
    
    var defaultPrefs               = { enabled: true },
        enabled,                             // Only show preview if true
        prefs                      = null,   // Preferences
        $previewContainer,                   // Preview container
        $previewContent,                     // Preview content holder
        lastPos;                             // Last line/ch pos processed by handleMouseMove
    
    // Constants
    var CMD_ENABLE_HOVER_PREVIEW    = "view.enableHoverPreview",
        HOVER_DELAY                 = 350,  // Time (ms) mouse must remain over a provider's matched text before popover appears
        POSITION_OFFSET             = 38,   // Distance between the bottom of the line and the bottom of the preview container
        POINTER_LEFT_OFFSET         = 17,   // Half of the pointer width, used to find the center of the pointer
        POINTER_TOP_OFFSET          =  7,   // Pointer height, used to shift popover above pointer
        POSITION_BELOW_OFFSET       = 16;   // Amount to adjust to top position when the preview bubble is below the text
    
    /**
     * There are three states for this var:
     * 1. If null, there is no provider result for the given mouse position.
     * 2. If non-null, and visible==true, there is a popover currently showing.
     * 3. If non-null, but visible==false, there is a provider result but it has not been shown yet because
     * we're waiting for HOVER_DELAY, which is tracked by hoverTimer. The state changes to visible==true as
     * soon as hoverTimer fires. If the mouse moves before then, the popover will never become visible.
     * 
     * @type {{
     *      visible: boolean,
     *      editor: !Editor,
     *      hoverTimer: number,             - setTimeout() token
     *      start: !{line, ch},             - start of matched text range
     *      end: !{line, ch},               - end of matched text range
     *      content: !string,               - HTML content to display in popover
     *      onShow: ?function():void,       - called once popover content added to the DOM (may never be called)
     *      xpos: number,                   - x of center of popover
     *      ytop: number,                   - y of top of matched text (when popover placed above text, normally)
     *      ybot: number,                   - y of bottom of matched text (when popover moved below text, avoiding window top)
     *      marker: ?CodeMirror.TextMarker  - only set once visible==true
     * }}
     */
    var popoverState = null;
    
    
    
    // Popover widget management ----------------------------------------------
    
    /**
     * Cancels whatever popoverState was currently pending and sets it back to null. If the popover was visible,
     * hides it; if the popover was invisible and still pending, cancels hoverTimer so it will never be shown.
     */
    function hidePreview() {
        if (!popoverState) {
            return;
        }
        
        if (popoverState.visible) {
            popoverState.marker.clear();
            
            $previewContent.empty();
            $previewContainer.hide();
            
        } else {
            clearTimeout(popoverState.hoverTimer);
        }
        
        popoverState = null;
    }
    
    function positionPreview(xpos, ytop, ybot) {
        var top = ytop - $previewContainer.height() - POSITION_OFFSET;
        
        if (top < 0) {
            $previewContainer.removeClass("preview-bubble-above");
            $previewContainer.addClass("preview-bubble-below");
            top = ybot + POSITION_BELOW_OFFSET;
            $previewContainer.offset({
                left: xpos - $previewContainer.width() / 2 - POINTER_LEFT_OFFSET,
                top: top
            });
        } else {
            $previewContainer.removeClass("preview-bubble-below");
            $previewContainer.addClass("preview-bubble-above");
            $previewContainer.offset({
                left: xpos - $previewContainer.width() / 2 - POINTER_LEFT_OFFSET,
                top: top - POINTER_TOP_OFFSET
            });
        }
    }
    
    /**
     * Changes the current hidden popoverState to visible, showing it in the UI and highlighting
     * its matching text in the editor.
     */
    function showPreview() {
        
        var cm = popoverState.editor._codeMirror;
        popoverState.marker = cm.markText(
            popoverState.start,
            popoverState.end,
            {className: "hover-preview-highlight"}
        );
        
        $previewContent.append(popoverState.content);
        $previewContainer.show();
        
        popoverState.visible = true;
        
        if (popoverState.onShow) {
            popoverState.onShow();
        }
        
        positionPreview(popoverState.xpos, popoverState.ytop, popoverState.ybot);
    }
    
    function divContainsMouse($div, event) {
        var offset = $div.offset();
        
        return (event.clientX >= offset.left &&
                event.clientX <= offset.left + $div.width() &&
                event.clientY >= offset.top &&
                event.clientY <= offset.top + $div.height());
    }
<<<<<<< HEAD
    
    
    // Color & gradient preview provider --------------------------------------
    
=======

>>>>>>> 20184f23
    function colorAndGradientPreviewProvider(editor, pos, token, line) {
        var cm = editor._codeMirror;
        
        // Check for gradient
        var gradientRegEx = /-webkit-gradient\([^;]*;?|(-moz-|-ms-|-o-|-webkit-|\s)(linear-gradient\([^;]*);?|(-moz-|-ms-|-o-|-webkit-)(radial-gradient\([^;]*);?/,
            gradientMatch = line.match(gradientRegEx),
            prefix = "",
            colorValue;
        
        if (gradientMatch) {
            if (gradientMatch[0].indexOf("@") !== -1) {
                // If the gradient match has "@" in it, it is most likely a less or
                // sass variable. Ignore it since it won't be displayed correctly.
                gradientMatch = null;

            } else if (gradientMatch[0].indexOf("to ") !== -1) {
                // If the gradient match has "to " in it, it's most likely the new gradient
                // syntax which is not supported until Chrome 26, so we can't yet preview it
                gradientMatch = null;
            }
        }
        
        // If it was a linear-gradient or radial-gradient variant, prefix with
        // "-webkit-" so it shows up correctly in Brackets.
        if (gradientMatch && gradientMatch[0].indexOf("-webkit-gradient") !== 0) {
            prefix = "-webkit-";
        }
        
        // For prefixed gradients, use the non-prefixed value as the color value.
        // "-webkit-" will be added before this value
        if (gradientMatch) {
            if (gradientMatch[2]) {
                colorValue = gradientMatch[2];    // linear gradiant
            } else if (gradientMatch[4]) {
                colorValue = gradientMatch[4];    // radial gradiant
            }
        }
        
        // Check for color
        var colorRegEx = /#[a-f0-9]{6}\b|#[a-f0-9]{3}\b|rgb\( ?\b([0-9]{1,2}|1[0-9]{2}|2[0-4][0-9]|25[0-5])\b ?, ?\b([0-9]{1,2}|1[0-9]{2}|2[0-4][0-9]|25[0-5])\b ?, ?\b([0-9]{1,2}|1[0-9]{2}|2[0-4][0-9]|25[0-5])\b ?\)|rgb\( ?\b([0-9]{1,2}%|100%) ?, ?\b([0-9]{1,2}%|100%) ?, ?\b([0-9]{1,2}%|100%) ?\)|rgba\( ?\b([0-9]{1,2}|1[0-9]{2}|2[0-4][0-9]|25[0-5])\b ?, ?\b([0-9]{1,2}|1[0-9]{2}|2[0-4][0-9]|25[0-5])\b ?, ?\b([0-9]{1,2}|1[0-9]{2}|2[0-4][0-9]|25[0-5])\b ?, ?(1|0|0?\.[0-9]{1,3}) ?\)|rgba\( ?\b([0-9]{1,2}%|100%) ?, ?\b([0-9]{1,2}%|100%) ?, ?\b([0-9]{1,2}%|100%) ?, ?(1|0|0?\.[0-9]{1,3}) ?\)|hsl\( ?\b([0-9]{1,2}|[12][0-9]{2}|3[0-5][0-9]|360)\b ?, ?\b([0-9]{1,2}|100)\b% ?, ?\b([0-9]{1,2}|100)\b% ?\)|hsla\( ?\b([0-9]{1,2}|[12][0-9]{2}|3[0-5][0-9]|360)\b ?, ?\b([0-9]{1,2}|100)\b% ?, ?\b([0-9]{1,2}|100)\b% ?, ?(1|0|0?\.[0-9]{1,3}) ?\)|\baliceblue\b|\bantiquewhite\b|\baqua\b|\baquamarine\b|\bazure\b|\bbeige\b|\bbisque\b|\bblack\b|\bblanchedalmond\b|\bblue\b|\bblueviolet\b|\bbrown\b|\bburlywood\b|\bcadetblue\b|\bchartreuse\b|\bchocolate\b|\bcoral\b|\bcornflowerblue\b|\bcornsilk\b|\bcrimson\b|\bcyan\b|\bdarkblue\b|\bdarkcyan\b|\bdarkgoldenrod\b|\bdarkgray\b|\bdarkgreen\b|\bdarkgrey\b|\bdarkkhaki\b|\bdarkmagenta\b|\bdarkolivegreen\b|\bdarkorange\b|\bdarkorchid\b|\bdarkred\b|\bdarksalmon\b|\bdarkseagreen\b|\bdarkslateblue\b|\bdarkslategray\b|\bdarkslategrey\b|\bdarkturquoise\b|\bdarkviolet\b|\bdeeppink\b|\bdeepskyblue\b|\bdimgray\b|\bdimgrey\b|\bdodgerblue\b|\bfirebrick\b|\bfloralwhite\b|\bforestgreen\b|\bfuchsia\b|\bgainsboro\b|\bghostwhite\b|\bgold\b|\bgoldenrod\b|\bgray\b|\bgreen\b|\bgreenyellow\b|\bgrey\b|\bhoneydew\b|\bhotpink\b|\bindianred\b|\bindigo\b|\bivory\b|\bkhaki\b|\blavender\b|\blavenderblush\b|\blawngreen\b|\blemonchiffon\b|\blightblue\b|\blightcoral\b|\blightcyan\b|\blightgoldenrodyellow\b|\blightgray\b|\blightgreen\b|\blightgrey\b|\blightpink\b|\blightsalmon\b|\blightseagreen\b|\blightskyblue\b|\blightslategray\b|\blightslategrey\b|\blightsteelblue\b|\blightyellow\b|\blime\b|\blimegreen\b|\blinen\b|\bmagenta\b|\bmaroon\b|\bmediumaquamarine\b|\bmediumblue\b|\bmediumorchid\b|\bmediumpurple\b|\bmediumseagreen\b|\bmediumslateblue\b|\bmediumspringgreen\b|\bmediumturquoise\b|\bmediumvioletred\b|\bmidnightblue\b|\bmintcream\b|\bmistyrose\b|\bmoccasin\b|\bnavajowhite\b|\bnavy\b|\boldlace\b|\bolive\b|\bolivedrab\b|\borange\b|\borangered\b|\borchid\b|\bpalegoldenrod\b|\bpalegreen\b|\bpaleturquoise\b|\bpalevioletred\b|\bpapayawhip\b|\bpeachpuff\b|\bperu\b|\bpink\b|\bplum\b|\bpowderblue\b|\bpurple\b|\bred\b|\brosybrown\b|\broyalblue\b|\bsaddlebrown\b|\bsalmon\b|\bsandybrown\b|\bseagreen\b|\bseashell\b|\bsienna\b|\bsilver\b|\bskyblue\b|\bslateblue\b|\bslategray\b|\bslategrey\b|\bsnow\b|\bspringgreen\b|\bsteelblue\b|\btan\b|\bteal\b|\bthistle\b|\btomato\b|\bturquoise\b|\bviolet\b|\bwheat\b|\bwhite\b|\bwhitesmoke\b|\byellow\b|\byellowgreen\b/gi,
            colorMatch = colorRegEx.exec(line),
            match = gradientMatch || colorMatch;

        while (match) {
            if (pos.ch >= match.index && pos.ch <= match.index + match[0].length) {
                var previewCSS = prefix + (colorValue || match[0]);
                var preview = "<div class='color-swatch-bg'>"                           +
                              "    <div class='color-swatch' style='background:"        +
                                        previewCSS + ";'>"       +
                              "    </div>"                                              +
                              "</div>";
                var startPos = {line: pos.line, ch: match.index},
                    endPos = {line: pos.line, ch: match.index + match[0].length},
                    startCoords = cm.charCoords(startPos),
                    xPos;
                
                xPos = (cm.charCoords(endPos).left - startCoords.left) / 2 + startCoords.left;
                
                return { start: startPos, end: endPos, content: preview, xpos: xPos, ytop: startCoords.top, ybot: startCoords.bottom, _previewCSS: previewCSS };
            }
            match = colorRegEx.exec(line);
        }
        
        return null;
    }
    
    
    // Image preview provider -------------------------------------------------
    
    function imagePreviewProvider(editor, pos, token, line) {
        var cm = editor._codeMirror;
        
        // Check for image name
        var urlRegEx = /url\(([^\)]*)\)/,
            tokenString,
            urlMatch = line.match(urlRegEx);
        
        if (urlMatch && pos.ch >= urlMatch.index && pos.ch <= urlMatch.index + urlMatch[0].length) {
            tokenString = urlMatch[1];
        } else if (token.className === "string") {
            tokenString = token.string;
        }
        
        if (tokenString) {
            // Strip quotes, if present
            var quotesRegEx = /(\'|\")?([^(\'|\")]*)(\'|\")?/;
            tokenString = tokenString.replace(quotesRegEx, "$2");
            
            if (/(\.gif|\.png|\.jpg|\.jpeg|\.svg)$/i.test(tokenString)) {
                var sPos, ePos;
                var docPath = editor.document.file.fullPath;
                var imgPath;
                
                if (PathUtils.isAbsoluteUrl(tokenString)) {
                    imgPath = tokenString;
                } else {
                    imgPath = "file:///" + docPath.substr(0, docPath.lastIndexOf("/") + 1) + tokenString;
                }
                
                if (urlMatch) {
                    sPos = {line: pos.line, ch: urlMatch.index};
                    ePos = {line: pos.line, ch: urlMatch.index + urlMatch[0].length};
                } else {
                    sPos = {line: pos.line, ch: token.start};
                    ePos = {line: pos.line, ch: token.end};
                }
                
                if (imgPath) {
                    var imgPreview = "<div class='image-preview'>"          +
                                     "    <img src=\"" + imgPath + "\">"    +
                                     "</div>";
                    var coord = cm.charCoords(sPos);
                    var xpos = (cm.charCoords(ePos).left - coord.left) / 2 + coord.left;
                    
                    var showHandler = function () {
                        // Hide the preview container until the image is loaded.
                        $previewContainer.hide();
                        
                        $previewContainer.find(".image-preview > img").on("load", function () {
                            $previewContent
                                .append("<div class='img-size'>"                                            +
                                            this.naturalWidth + " x " + this.naturalHeight + " pixels"  +
                                        "</div>"
                                    );
                            $previewContainer.show();
                            positionPreview(popoverState.xpos, popoverState.ytop, popoverState.ybot);
                        });
                    };
                    
                    var popover = { start: sPos, end: ePos, content: imgPreview, onShow: showHandler, xpos: xpos, ytop: coord.top, ybot: coord.bottom, _imgPath: imgPath };
                    
                    return popover;
                }
            }
        }
        
        return null;
    }
    

    // Preview hide/show logic ------------------------------------------------
    
    /**
     * Returns a 'ready for use' popover state object:
     * { visible: false, editor, start, end, content, ?onShow, xpos, ytop, ybot }
     * Lacks only hoverTimer (supplied by handleMouseMove()) and marker (supplied by showPreview()).
     */
    function queryPreviewProviders(editor, pos, token) {
        
        var line = editor.document.getLine(pos.line);
        
        // FUTURE: Support plugin providers. For now we just hard-code...
        var popover = colorAndGradientPreviewProvider(editor, pos, token, line) ||
                      imagePreviewProvider(editor, pos, token, line);
        
        if (popover) {
            // Providers return just { start, end, content, ?onShow, xpos, ytop, ybot }
            $.extend(popover, { visible: false, editor: editor });
            
            return popover;
        }
        return null;
    }
    
    
    /**
     * Returns true if pos is contained within popover's start-end range (start inclusive, end exclusive)
     */
    function containsPos(popover, pos) {
        if (popover.start.line <= pos.line && popover.end.line >= pos.line) {
            return (popover.start.line < pos.line || popover.start.ch <= pos.ch) &&  // inclusive
                   (popover.end.line > pos.line || popover.end.ch > pos.ch);         // exclusive
        }
        return false;
    }
    
    
    function handleMouseMove(event) {
        if (!enabled) {
            return;
        }
        
        if (event.which) {
            // Button is down - don't show popovers while dragging
            hidePreview();
            return;
        }
        
        // Figure out which editor we are over
        var fullEditor = EditorManager.getCurrentFullEditor();
        
        if (!fullEditor) {
            hidePreview();
            return;
        }
        
        // Check for inline Editor instances first
        var inlines = fullEditor.getInlineWidgets(),
            i,
            editor;
        
        for (i = 0; i < inlines.length; i++) {
            var $inlineDiv = inlines[i].$editorsDiv;  // see MultiRangeInlineEditor
            
            if ($inlineDiv && divContainsMouse($inlineDiv, event)) {
                editor = inlines[i].editors[0];
                break;
            }
        }
        
        // Check main editor
        if (!editor) {
            if (divContainsMouse($(fullEditor.getRootElement()), event)) {
                editor = fullEditor;
            }
        }
        
        if (editor && editor._codeMirror) {
            // Find char mouse is over
            var cm = editor._codeMirror;
            var pos = cm.coordsChar({left: event.clientX, top: event.clientY});
            
            if (lastPos && lastPos.line === pos.line && lastPos.ch === pos.ch) {
                return;  // bail if mouse is on same char as last event
            }
            lastPos = pos;
            
            var showImmediately = false;
            
            // Is there a popover already visible or pending?
            if (popoverState) {
                if (containsPos(popoverState, pos)) {
                    // That one's still relevant - nothing more to do
                    return;
                } else {
                    // That one doesn't cover this pos - hide it and query providers anew
                    showImmediately = popoverState.visible;
                    hidePreview();
                }
            }
            
            // Query providers for a new popoverState
            var token = cm.getTokenAt(pos);
            popoverState = queryPreviewProviders(editor, pos, token);
            
            if (popoverState) {
                // We have a popover available - wait until we're ready to show it
                if (showImmediately) {
                    showPreview();
                } else {
                    popoverState.hoverTimer = setTimeout(function () {
                        // Ready to show now (we'll never get here if mouse movement rendered this popover
                        // inapplicable first - hidePopover() cancels hoverTimer)
                        showPreview();
                    }, HOVER_DELAY);
                }
            }
            
        } else {
            // Mouse not over any Editor - immediately hide popover
            hidePreview();
        }
    }
    
    
    // Menu command handlers
    function updateMenuItemCheckmark() {
        CommandManager.get(CMD_ENABLE_HOVER_PREVIEW).setChecked(enabled);
    }

    function setEnabled(_enabled) {
        if (enabled !== _enabled) {
            enabled = _enabled;
            var editorHolder = $("#editor-holder")[0];
            if (enabled) {
                // Note: listening to "scroll" also catches text edits, which bubble a scroll event up from the hidden text area. This means
                // we auto-hide on text edit, which is probably actually a good thing.
                editorHolder.addEventListener("mousemove", handleMouseMove, true);
                editorHolder.addEventListener("scroll", hidePreview, true);
            } else {
                editorHolder.removeEventListener("mousemove", handleMouseMove, true);
                editorHolder.removeEventListener("scroll", hidePreview, true);
                hidePreview();
            }
            prefs.setValue("enabled", enabled);
        }
        // Always update the checkmark, even if the enabled flag hasn't changed.
        updateMenuItemCheckmark();
    }
    
    function toggleEnableHoverPreview() {
        setEnabled(!enabled);
    }
        
    // Create the preview container
    $previewContainer = $(previewContainerHTML).appendTo($("body"));
    $previewContent = $previewContainer.find(".preview-content");
    
    // Load our stylesheet
    ExtensionUtils.loadStyleSheet(module, "HoverPreview.css");
    
    // Register command
    CommandManager.register(Strings.CMD_ENABLE_HOVER_PREVIEW, CMD_ENABLE_HOVER_PREVIEW, toggleEnableHoverPreview);
    Menus.getMenu(Menus.AppMenuBar.VIEW_MENU).addMenuItem(CMD_ENABLE_HOVER_PREVIEW);
    
    // Init PreferenceStorage
    prefs = PreferencesManager.getPreferenceStorage(module, defaultPrefs);

    // Setup initial UI state
    setEnabled(prefs.getValue("enabled"));

    AppInit.appReady(function () {
        if (brackets.test) {
            brackets.test.extensions.HoverPreview = module.exports;
        }
    });
    
    // For unit testing
    exports._queryPreviewProviders  = queryPreviewProviders;
    exports._forceShow              = function (popover) {
        hidePreview();
        popoverState = popover;
        showPreview();
    };
});<|MERGE_RESOLUTION|>--- conflicted
+++ resolved
@@ -157,14 +157,10 @@
                 event.clientY >= offset.top &&
                 event.clientY <= offset.top + $div.height());
     }
-<<<<<<< HEAD
     
     
     // Color & gradient preview provider --------------------------------------
     
-=======
-
->>>>>>> 20184f23
     function colorAndGradientPreviewProvider(editor, pos, token, line) {
         var cm = editor._codeMirror;
         
