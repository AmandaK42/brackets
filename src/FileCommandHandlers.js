--- conflicted
+++ resolved
@@ -394,11 +394,8 @@
         } else if (unsavedDocs.length === 1) {
             // Only one unsaved file: show the usual single-file-close confirmation UI
             var fileCloseArgs = { doc: unsavedDocs[0], promptOnly: commandData.promptOnly };
-<<<<<<< HEAD
-            handleFileClose(fileCloseArgs).done( function() {
-=======
+
             handleFileClose(fileCloseArgs).done(function () {
->>>>>>> 4a82c1b0
                 // still need to close any other, non-unsaved documents
                 result.resolve();
             }).fail(function () {
@@ -453,15 +450,9 @@
     function handleFileQuit() {
         var closeAllArgs = { promptOnly: false };
         handleFileCloseAll(closeAllArgs)
-<<<<<<< HEAD
-        .done(function() {
-            brackets.app.Quit();
-        });
-=======
             .done(function () {
-                window.close();  // TODO: call a native API to quit the whole app
-            });
->>>>>>> 4a82c1b0
+                brackets.app.Quit();
+            });
         // if fail, don't exit: user canceled (or asked us to save changes first, but we failed to do so)
     }
 
