/*
 * Copyright (c) 2013 Adobe Systems Incorporated. All rights reserved.
 *  
 * Permission is hereby granted, free of charge, to any person obtaining a
 * copy of this software and associated documentation files (the "Software"), 
 * to deal in the Software without restriction, including without limitation 
 * the rights to use, copy, modify, merge, publish, distribute, sublicense, 
 * and/or sell copies of the Software, and to permit persons to whom the 
 * Software is furnished to do so, subject to the following conditions:
 *  
 * The above copyright notice and this permission notice shall be included in
 * all copies or substantial portions of the Software.
 *  
 * THE SOFTWARE IS PROVIDED "AS IS", WITHOUT WARRANTY OF ANY KIND, EXPRESS OR
 * IMPLIED, INCLUDING BUT NOT LIMITED TO THE WARRANTIES OF MERCHANTABILITY, 
 * FITNESS FOR A PARTICULAR PURPOSE AND NONINFRINGEMENT. IN NO EVENT SHALL THE
 * AUTHORS OR COPYRIGHT HOLDERS BE LIABLE FOR ANY CLAIM, DAMAGES OR OTHER 
 * LIABILITY, WHETHER IN AN ACTION OF CONTRACT, TORT OR OTHERWISE, ARISING 
 * FROM, OUT OF OR IN CONNECTION WITH THE SOFTWARE OR THE USE OR OTHER 
 * DEALINGS IN THE SOFTWARE.
 * 
 */


/*jslint vars: true, plusplus: true, devel: true, nomen: true, regexp: true, indent: 4, maxerr: 50 */
/*global define */

define(function (require, exports, module) {
    "use strict";
    
    var FileSystemError = require("filesystem/FileSystemError");
    
    var VISIT_DEFAULT_MAX_DEPTH = 100,
        VISIT_DEFAULT_MAX_ENTRIES = 30000;
    
    /* Counter to give every entry a unique id */
    var nextId = 0;
    
    /**
     * @constructor
     * Model for a file system entry. This is the base class for File and Directory,
     * and is never used directly.
     *
     * See the File, Directory, and FileSystem classes for more details.
     *
     * @param {string} path The path for this entry.
     * @param {FileSystem} fileSystem The file system associated with this entry.
     */
    function FileSystemEntry(path, fileSystem) {
        this._setPath(path);
        this._fileSystem = fileSystem;
        this._id = nextId++;
    }
    
    // Add "fullPath", "name", "parent", "id", "isFile" and "isDirectory" getters
    Object.defineProperties(FileSystemEntry.prototype, {
        "fullPath": {
            get: function () { return this._path; },
            set: function () { throw new Error("Cannot set fullPath"); }
        },
        "name": {
            get: function () { return this._name; },
            set: function () { throw new Error("Cannot set name"); }
        },
        "parentPath": {
            get: function () { return this._parentPath; },
            set: function () { throw new Error("Cannot set parentPath"); }
        },
        "id": {
            get: function () { return this._id; },
            set: function () { throw new Error("Cannot set id"); }
        },
        "isFile": {
            get: function () { return this._isFile; },
            set: function () { throw new Error("Cannot set isFile"); }
        },
        "isDirectory": {
            get: function () { return this._isDirectory; },
            set: function () { throw new Error("Cannot set isDirectory"); }
        },
        "_impl": {
            get: function () { return this._fileSystem._impl; },
            set: function () { throw new Error("Cannot set _impl"); }
        }
    });
    
    /**
     * Cached stat object for this file.
     * @type {?FileSystemStats}
     */
    FileSystemEntry.prototype._stat = null;

    /**
     * Parent file system.
     * @type {!FileSystem}
     */
    FileSystemEntry.prototype._fileSystem = null;

    /**
     * The path of this entry.
     * @type {string}
     */
    FileSystemEntry.prototype._path = null;
    
    /**
     * The name of this entry.
     * @type {string}
     */
    FileSystemEntry.prototype._name = null;

    /**
     * The parent of this entry.
     * @type {string}
     */
    FileSystemEntry.prototype._parentPath = null;
    
    /**
     * Whether or not the entry is a file
     * @type {boolean}
     */
    FileSystemEntry.prototype._isFile = false;
    
    /**
     * Whether or not the entry is a directory
     * @type {boolean}
     */
    FileSystemEntry.prototype._isDirectory = false;
    
    /**
     * Update the path for this entry
     * @private
     * @param {String} newPath
     */
    FileSystemEntry.prototype._setPath = function (newPath) {
        var parts = newPath.split("/");
        if (this.isDirectory) {
            parts.pop(); // Remove the empty string after last trailing "/"
        }
        this._name = parts[parts.length - 1];
        parts.pop(); // Remove name
        
        if (parts.length > 0) {
            this._parentPath = parts.join("/") + "/";
        } else {
            // root directories have no parent path
            this._parentPath = null;
        }

        this._path = newPath;
    };
    
    /**
     * Clear any cached data for this entry
     * @private
     */
    FileSystemEntry.prototype._clearCachedData = function () {
        this._stat = undefined;
    };
    
    /**
     * Helpful toString for debugging purposes
     */
    FileSystemEntry.prototype.toString = function () {
        return "[" + (this.isDirectory ? "Directory " : "File ") + this._path + "]";
    };
    
    /**
     * Check to see if the entry exists on disk.
     *
     * @param {function (boolean)} callback Callback with a single parameter.
     */
    FileSystemEntry.prototype.exists = function (callback) {
        this._impl.exists(this._path, callback);
    };
    
    /**
     * Returns the stats for the entry.
     *
     * @param {function (?string, FileSystemStats=)} callback Callback with a
     *      FileSystemError string or FileSystemStats object.
     */
    FileSystemEntry.prototype.stat = function (callback) {
        this._impl.stat(this._path, function (err, stat) {
            if (!err) {
                this._stat = stat;
            }
            callback(err, stat);
        }.bind(this));
    };
    
    /**
     * Rename this entry.
     *
     * @param {string} newFullPath New path & name for this entry.
     * @param {function (?string)=} callback Callback with a single FileSystemError
     *      string parameter.
     */
    FileSystemEntry.prototype.rename = function (newFullPath, callback) {
        callback = callback || function () {};
        this._fileSystem._beginWrite();
        this._impl.rename(this._path, newFullPath, function (err) {
            try {
                if (!err) {
                    // Notify the file system of the name change
                    this._fileSystem._entryRenamed(this._path, newFullPath, this.isDirectory);
                }
                callback(err);  // notify caller
            } finally {
                this._fileSystem._endWrite();  // unblock generic change events
            }
        }.bind(this));
    };
        
    /**
     * Unlink (delete) this entry. For Directories, this will delete the directory
     * and all of its contents. 
     *
     * @param {function (?string)=} callback Callback with a single FileSystemError
     *      string parameter.
     */
    FileSystemEntry.prototype.unlink = function (callback) {
        callback = callback || function () {};
        
        this._clearCachedData();
        
        this._impl.unlink(this._path, function (err) {
            if (!err) {
                this._fileSystem._index.removeEntry(this);
            }
            
            callback.apply(undefined, arguments);
        }.bind(this));
    };
        
    /**
     * Move this entry to the trash. If the underlying file system doesn't support move
     * to trash, the item is permanently deleted.
     *
     * @param {function (?string)=} callback Callback with a single FileSystemError
     *      string parameter.
     */
    FileSystemEntry.prototype.moveToTrash = function (callback) {
        callback = callback || function () {};
        if (!this._impl.moveToTrash) {
            this.unlink(callback);
            return;
        }
        
        this._clearCachedData();
        
        this._impl.moveToTrash(this._path, function (err) {
            if (!err) {
                this._fileSystem._index.removeEntry(this);
            }
            
            callback.apply(undefined, arguments);
        }.bind(this));
    };
    
    /**
     * Private helper function for FileSystemEntry.visit that requires sanitized options.
     *
     * @private
     * @param {function(FileSystemEntry): boolean} visitor - A visitor function, which is
     *      applied to descendent FileSystemEntry objects. If the function returns false for
     *      a particular Directory entry, that directory's descendents will not be visited.
     * @param {{failFast: boolean, maxDepth: number, maxEntriesCounter: {value: number}}} options
     * @param {function(?string)=} callback Callback with single FileSystemError string parameter.
     */
    FileSystemEntry.prototype._visitHelper = function (visitor, options, realPaths, callback) {
        var failFast = options.failFast,
            maxDepth = options.maxDepth,
            maxEntriesCounter = options.maxEntriesCounter;
        
        if (maxEntriesCounter.value-- <= 0 || maxDepth-- < 0) {
            callback(failFast ? FileSystemError.TOO_MANY_ENTRIES : null);
            return;
        }
        
        if (!visitor(this) || this.isFile) {
            callback(null);
            return;
        }
        
        this.getContents(function (err, entries, entriesStats) {
            if (err) {
                callback(failFast ? err : null);
                return;
            }
            
<<<<<<< HEAD
            // Do not traverse symbolic links with the same realPaths repeatedly
=======
            // Do not traverse symbolic links with the same realPath repeatedly
>>>>>>> b4c6ef0f
            entries = entries.filter(function (entry, index) {
                var stats = entriesStats[index],
                    realPath = stats.realPath;
                
                if (stats.isFile || !realPath) {
                    return true;
                }

                if (!realPaths.hasOwnProperty(realPath)) {
                    realPaths[realPath] = true;
                    return true;
                }
            });
            
            var counter = entries.length;
            if (counter === 0) {
                callback(null);
                return;
            }
            
            var nextOptions = {
                failFast: failFast,
                maxDepth: maxDepth,
                maxEntriesCounter: maxEntriesCounter
            };
            
            entries.forEach(function (entry) {
                entry._visitHelper(visitor, nextOptions, realPaths, function (err) {
                    if (err && failFast) {
                        counter = 0;
                        callback(err);
                        return;
                    }
                    
                    if (--counter === 0) {
                        callback(null);
                    }
                });
            });
        }.bind(this));
    };
    
    /**
     * Visit this entry and its descendents with the supplied visitor function.
     *
     * @param {function(FileSystemEntry): boolean} visitor - A visitor function, which is
     *      applied to descendent FileSystemEntry objects. If the function returns false for
     *      a particular Directory entry, that directory's descendents will not be visited.
     * @param {{failFast: boolean=, maxDepth: number=, maxEntries: number=}=} options
     * @param {function(?string)=} callback Callback with single FileSystemError string parameter.
     */
    FileSystemEntry.prototype.visit = function (visitor, options, callback) {
        if (typeof options === "function") {
            callback = options;
            options = {};
        } else if (options === undefined) {
            options = {};
        }
        
        if (options.failFast === undefined) {
            options.failFast = false;
        }
        
        if (options.maxDepth === undefined) {
            options.maxDepth = VISIT_DEFAULT_MAX_DEPTH;
        }
        
        if (options.maxEntries === undefined) {
            options.maxEntries = VISIT_DEFAULT_MAX_ENTRIES;
        }

        options.maxEntriesCounter = { value: options.maxEntries };
        
        this._visitHelper(visitor, options, {}, function (err) {
            if (callback) {
                if (err) {
                    callback(err);
                    return;
                }
                
                if (options.maxEntriesCounter.value < 0) {
                    callback(FileSystemError.TOO_MANY_ENTRIES);
                    return;
                }
                
                callback(null);
            }
        }.bind(this));
    };
    
    // Export this class
    module.exports = FileSystemEntry;
});<|MERGE_RESOLUTION|>--- conflicted
+++ resolved
@@ -288,11 +288,7 @@
                 return;
             }
             
-<<<<<<< HEAD
-            // Do not traverse symbolic links with the same realPaths repeatedly
-=======
             // Do not traverse symbolic links with the same realPath repeatedly
->>>>>>> b4c6ef0f
             entries = entries.filter(function (entry, index) {
                 var stats = entriesStats[index],
                     realPath = stats.realPath;
