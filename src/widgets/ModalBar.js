--- conflicted
+++ resolved
@@ -109,26 +109,7 @@
     };
     
     /**
-<<<<<<< HEAD
-
      * If autoCloseOnBlur is set, detects when something other than the modal bar is getting focus and
-=======
-     * If autoClose is set, handles the RETURN/ESC keys in the input field.
-     */
-    ModalBar.prototype._handleInputKeydown = function (e) {
-        if (e.keyCode === KeyEvent.DOM_VK_RETURN || e.keyCode === KeyEvent.DOM_VK_ESCAPE) {
-            e.stopPropagation();
-            e.preventDefault();
-            
-            var value = this._getFirstInput().val();
-            this.close();
-            $(this).triggerHandler(e.keyCode === KeyEvent.DOM_VK_RETURN ? "closeOk" : "closeCancel", [value]);
-        }
-    };
-    
-    /**
-     * If autoClose is set, detects when something other than the modal bar is getting focus and
->>>>>>> 9adb2e3d
      * dismisses the modal bar.
      */
     ModalBar.prototype._handleFocusChange = function (e) {
