/*
 * Copyright (c) 2012 Adobe Systems Incorporated. All rights reserved.
 *
 * Permission is hereby granted, free of charge, to any person obtaining a
 * copy of this software and associated documentation files (the "Software"),
 * to deal in the Software without restriction, including without limitation
 * the rights to use, copy, modify, merge, publish, distribute, sublicense,
 * and/or sell copies of the Software, and to permit persons to whom the
 * Software is furnished to do so, subject to the following conditions:
 *
 * The above copyright notice and this permission notice shall be included in
 * all copies or substantial portions of the Software.
 *
 * THE SOFTWARE IS PROVIDED "AS IS", WITHOUT WARRANTY OF ANY KIND, EXPRESS OR
 * IMPLIED, INCLUDING BUT NOT LIMITED TO THE WARRANTIES OF MERCHANTABILITY,
 * FITNESS FOR A PARTICULAR PURPOSE AND NONINFRINGEMENT. IN NO EVENT SHALL THE
 * AUTHORS OR COPYRIGHT HOLDERS BE LIABLE FOR ANY CLAIM, DAMAGES OR OTHER
 * LIABILITY, WHETHER IN AN ACTION OF CONTRACT, TORT OR OTHERWISE, ARISING
 * FROM, OUT OF OR IN CONNECTION WITH THE SOFTWARE OR THE USE OR OTHER
 * DEALINGS IN THE SOFTWARE.
 *
 */

/*jslint vars: true, plusplus: true, devel: true, nomen: true, indent: 4, maxerr: 50 */
/*global define, $, brackets, FileError, window */

/**
 * ProjectManager is the model for the set of currently open project. It is responsible for
 * creating and updating the project tree when projects are opened and when changes occur to
 * the file tree.
 *
 * This module dispatches these events:
 *    - beforeProjectClose -- before _projectRoot changes
 *    - beforeAppClose     -- before Brackets quits entirely
 *    - projectOpen        -- after _projectRoot changes and the tree is re-rendered
 *    - projectRefresh     -- when project tree is re-rendered for a reason other than
 *                            a project being opened (e.g. from the Refresh command)
 *
 * These are jQuery events, so to listen for them you do something like this:
 *    $(ProjectManager).on("eventname", handler);
 */
define(function (require, exports, module) {
    "use strict";

    require("utils/Global");
    
    // Load dependent non-module scripts
    require("thirdparty/jstree_pre1.0_fix_1/jquery.jstree");

    var _ = require("thirdparty/lodash");

    // Load dependent modules
    var AppInit             = require("utils/AppInit"),
        PreferencesDialogs  = require("preferences/PreferencesDialogs"),
        PreferencesManager  = require("preferences/PreferencesManager"),
        DocumentManager     = require("document/DocumentManager"),
        InMemoryFile        = require("document/InMemoryFile"),
        CommandManager      = require("command/CommandManager"),
        Commands            = require("command/Commands"),
        Dialogs             = require("widgets/Dialogs"),
        DefaultDialogs      = require("widgets/DefaultDialogs"),
        Menus               = require("command/Menus"),
        StringUtils         = require("utils/StringUtils"),
        Strings             = require("strings"),
        FileSystem          = require("filesystem/FileSystem"),
        FileViewController  = require("project/FileViewController"),
        PerfUtils           = require("utils/PerfUtils"),
        ViewUtils           = require("utils/ViewUtils"),
        FileUtils           = require("file/FileUtils"),
        FileSystemError     = require("filesystem/FileSystemError"),
        Urls                = require("i18n!nls/urls"),
        KeyEvent            = require("utils/KeyEvent"),
        Async               = require("utils/Async"),
        FileSyncManager     = require("project/FileSyncManager"),
        EditorManager       = require("editor/EditorManager");
    
    
    /**
     * @private
     * Forward declaration for the _fileSystemChange and _fileSystemRename functions to make JSLint happy.
     */
    var _fileSystemChange,
        _fileSystemRename;
    
    /**
     * @private
     * File and folder names which are not displayed or searched
     * TODO: We should add the rest of the file names that TAR excludes:
     *    http://www.gnu.org/software/tar/manual/html_section/exclude.html
     * @type {RegExp}
     */
    var _exclusionListRegEx = /\.pyc$|^\.git$|^\.gitignore$|^\.gitmodules$|^\.svn$|^\.DS_Store$|^Thumbs\.db$|^\.hg$|^CVS$|^\.cvsignore$|^\.gitattributes$|^\.hgtags$|^\.hgignore$/;
    
    /**
     * @private
     * File names which are not showed in quick open dialog
     * @type {RegExp}
     */
    var _binaryExclusionListRegEx = /\.svgz$|\.jsz$|\.zip$|\.gz$|\.htmz$|\.htmlz$|\.rar$|\.tar$|\.exe$|\.bin$/;

    /**
     * @private
     * Reference to the tree control container div. Initialized by
     * htmlReady handler
     * @type {jQueryObject}
     */
    var $projectTreeContainer;
    
    /**
     * @private
     * Reference to the tree control
     * @type {jQueryObject}
     */
    var _projectTree = null;
        
    /**
     * @private
     * Reference to previous selected jstree leaf node when ProjectManager had
     * selection focus from FileViewController.
     * @type {DOMElement}
     */
    var _lastSelected = null;
    
    /**
     * @private
     * Internal flag to suppress firing of selectionChanged event.
     * @type {boolean}
     */
    var _suppressSelectionChange = false;
    
    /**
     * @private
     * Reference to the tree control UL element
     * @type {DOMElement}
     */
    var $projectTreeList;
    
    /**
     * @private
     * @see getProjectRoot()
     */
    var _projectRoot = null;

    /**
     * @private
     * Encoded URL
     * @ see getBaseUrl(), setBaseUrl()
     */
    var _projectBaseUrl = "";
    
    /**
     * @private
     * @type {PreferenceStorage}
     */
    var _prefs = null;

    /**
     * @private
     * Used to initialize jstree state
     */
    var _projectInitialLoad = null;
    
    /**
     * @private
     * RegEx to validate if a filename is not allowed even if the system allows it.
     * This is done to prevent cross-platform issues.
     */
    var _illegalFilenamesRegEx = /^(\.+|com[1-9]|lpt[1-9]|nul|con|prn|aux)$/i;
    
    var suppressToggleOpen = false;
    
    /**
     * @private
     */
    function _hasFileSelectionFocus() {
        return FileViewController.getFileSelectionFocus() === FileViewController.PROJECT_MANAGER;
    }
    
    /**
     * @private
     */
    function _redraw(selectionChanged, reveal) {
        reveal = (reveal === undefined) ? true : reveal;
        
        // redraw selection
        if ($projectTreeList) {
            if (selectionChanged && !_suppressSelectionChange) {
                $projectTreeList.triggerHandler("selectionChanged", reveal);
            }

            // reposition the selection triangle
            $projectTreeContainer.triggerHandler("selectionRedraw");
            
            // in-lieu of resize events, manually trigger contentChanged for every
            // FileViewController focus change. This event triggers scroll shadows
            // on the jstree to update. documentSelectionFocusChange fires when
            // a new file is added and removed (causing a new selection) from the working set
            _projectTree.triggerHandler("contentChanged");
        }
    }
    
    /**
     * Returns the FileEntry or DirectoryEntry corresponding to the item selected in the file tree, or null
     * if no item is selected in the tree (though the working set may still have a selection; use
     * getSelectedItem() to get the selection regardless of whether it's in the tree or working set).
     * @return {?Entry}
     */
    function _getTreeSelectedItem() {
        var selected = _projectTree.jstree("get_selected");
        if (selected) {
            return selected.data("entry");
        }
        return null;
    }
    
    /**
     * Returns the FileEntry or DirectoryEntry corresponding to the item selected in the sidebar panel, whether in
     * the file tree OR in the working set; or null if no item is selected anywhere in the sidebar.
     * May NOT be identical to the current Document - a folder may be selected in the sidebar, or the sidebar may not
     * have the current document visible in the tree & working set.
     * @return {?Entry}
     */
    function getSelectedItem() {
        // Prefer file tree selection, else use working set selection
        var selectedEntry = _getTreeSelectedItem();
        if (!selectedEntry) {
            var doc = DocumentManager.getCurrentDocument();
            selectedEntry = (doc && doc.file);
        }
        return selectedEntry;
    }

    function _fileViewFocusChange() {
        _redraw(true);
    }
    
    function _documentSelectionFocusChange() {
        var curFile = EditorManager.getCurrentlyViewedPath();
        if (curFile && _hasFileSelectionFocus()) {
            var nodeFound = $("#project-files-container li").is(function (index) {
                var $treeNode = $(this),
                    entry = $treeNode.data("entry");
                if (entry && entry.fullPath === curFile) {
                    if (!_projectTree.jstree("is_selected", $treeNode)) {
                        if ($treeNode.parents(".jstree-closed").length) {
                            //don't auto-expand tree to show file - but remember it if parent is manually expanded later
                            _projectTree.jstree("deselect_all");
                            _lastSelected = $treeNode;
                        } else {
                            //we don't want to trigger another selection change event, so manually deselect
                            //and select without sending out notifications
                            _projectTree.jstree("deselect_all");
                            _projectTree.jstree("select_node", $treeNode, false);  // sets _lastSelected
                        }
                    }
                    return true;
                }
                return false;
            });
            
            // file is outside project subtree, or in a folder that's never been expanded yet
            if (!nodeFound) {
                _projectTree.jstree("deselect_all");
                _lastSelected = null;
            }
        } else if (_projectTree !== null) {
            _projectTree.jstree("deselect_all");
            _lastSelected = null;
        }
        
        _redraw(true);
    }

    /**
     * Returns the root folder of the currently loaded project, or null if no project is open (during
     * startup, or running outside of app shell).
     * @return {DirectoryEntry}
     */
    function getProjectRoot() {
        return _projectRoot;
    }

    /**
     * @private
     */
    function _getBaseUrlKey() {
        return "projectBaseUrl_" + _projectRoot;
    }

    /**
     * Returns the encoded Base URL of the currently loaded project, or empty string if no project
     * is open (during startup, or running outside of app shell).
     * @return {String}
     */
    function getBaseUrl() {
        return _projectBaseUrl;
    }

    /**
     * Sets the encoded Base URL of the currently loaded project.
     * @param {String}
     */
    function setBaseUrl(projectBaseUrl) {
        _projectBaseUrl = projectBaseUrl;

        // Ensure trailing slash to be consistent with _projectRoot.fullPath
        // so they're interchangable (i.e. easy to convert back and forth)
        if (_projectBaseUrl.length > 0 && _projectBaseUrl[_projectBaseUrl.length - 1] !== "/") {
            _projectBaseUrl += "/";
        }

        _prefs.setValue(_getBaseUrlKey(), _projectBaseUrl);
    }
    
    /**
     * Returns true if absPath lies within the project, false otherwise.
     * Does not support paths containing ".."
     */
    function isWithinProject(absPath) {
        return (_projectRoot && absPath.indexOf(_projectRoot.fullPath) === 0);
    }
    /**
     * If absPath lies within the project, returns a project-relative path. Else returns absPath
     * unmodified.
     * Does not support paths containing ".."
     * @param {!string} absPath
     * @return {!string}
     */
    function makeProjectRelativeIfPossible(absPath) {
        if (isWithinProject(absPath)) {
            return absPath.slice(_projectRoot.fullPath.length);
        }
        return absPath;
    }

    /**
     * @private
     * Get prefs tree state lookup key for given project path.
     */
    function _getTreeStateKey(path) {
        // generate unique tree state key for this project path
        var key = "projectTreeState_" + path;

        // normalize to always have slash at end
        if (key[key.length - 1] !== "/") {
            key += "/";
        }
        return key;
    }
    
    /**
     * @private
     * Save ProjectManager project path and tree state.
     */
    function _savePreferences() {
        
        // save the current project
        _prefs.setValue("projectPath", _projectRoot.fullPath);

        // save jstree state
        var openNodes = [],
            projectPathLength = _projectRoot.fullPath.length,
            entry,
            fullPath,
            shortPath,
            depth;

        // Query open nodes by class selector
        $(".jstree-open:visible").each(function (index) {
            entry = $(this).data("entry");

            if (entry.fullPath) {
                fullPath = entry.fullPath;

                // Truncate project path prefix (inlcuding its last slash) AND remove trailing slash suffix
                // So "/foo/bar/projroot/abc/xyz/" -> "abc/xyz"
                shortPath = fullPath.slice(projectPathLength, -1);

                // Determine depth of the node by counting path separators.
                // Children at the root have depth of zero
                depth = shortPath.split("/").length - 1;

                // Map tree depth to list of open nodes
                if (openNodes[depth] === undefined) {
                    openNodes[depth] = [];
                }

                openNodes[depth].push(fullPath);
            }
        });

        // Store the open nodes by their full path and persist to storage
        _prefs.setValue(_getTreeStateKey(_projectRoot.fullPath), openNodes);
    }
    
    /**
     * @private
     */
    function _forceSelection(current, target) {
        // select_node will force the target to be revealed. Instead,
        // keep the scroller position stable.
        var savedScrollTop = $projectTreeContainer.get(0).scrollTop;
        
        // suppress selectionChanged event from firing by jstree select_node
        _suppressSelectionChange = true;
        if (current) {
            _projectTree.jstree("deselect_node", current);
        }
        _projectTree.jstree("select_node", target, false);
        _suppressSelectionChange = false;
        
        $projectTreeContainer.get(0).scrollTop = savedScrollTop;
        
        _redraw(true, false);
    }

    /**
     * Returns false when the event occured without any input present in the li closest to the DOM object
     *
     * @param {event} event to check
     * @return boolean true if an input field is present
     */
    function _isInRename(element) {
        return ($(element).closest("li").find("input").length > 0);
    }
        
    /**
     * @private
     * Reopens a set of nodes in the tree by ID.
     * @param {Array.<Array.<string>>} nodesByDepth An array of arrays of node ids to reopen. The ids within
     *     each sub-array are reopened in parallel, and the sub-arrays are reopened in order, so they should
     *     be sorted by depth within the tree.
     * @param {$.Deferred} resultDeferred A Deferred that will be resolved when all nodes have been fully
     *     reopened.
     */
    function _reopenNodes(nodesByDepth, resultDeferred) {
        if (nodesByDepth.length === 0) {
            // All paths are opened and fully rendered.
            resultDeferred.resolve();
        } else {
            var toOpenPaths = nodesByDepth.shift(),
                toOpenIds   = [],
                node        = null;

            // use path to lookup ID
            toOpenPaths.forEach(function (value, index) {
                node = _projectInitialLoad.fullPathToIdMap[value];
                
                if (node) {
                    toOpenIds.push(node);
                }
            });
            
            Async.doInParallel(
                toOpenIds,
                function (id) {
                    var result = new $.Deferred();
                    _projectTree.jstree("open_node", "#" + id, function () {
                        result.resolve();
                    }, true);
                    return result.promise();
                },
                false
            ).always(function () {
                _reopenNodes(nodesByDepth, resultDeferred);
            });
        }
    }

    /**
     * @private
     * Given an input to jsTree's json_data.data setting, display the data in the file tree UI
     * (replacing any existing file tree that was previously displayed). This input could be
     * raw JSON data, or it could be a dataprovider function. See jsTree docs for details:
     * http://www.jstree.com/documentation/json_data
     */
    function _renderTree(treeDataProvider) {
        var result = new $.Deferred();

        // For #1542, make sure the tree is scrolled to the top before refreshing.
        // If we try to do this later (e.g. after the tree has been refreshed), it
        // doesn't seem to work properly.
        $projectTreeContainer.scrollTop(0);
        
        // Instantiate tree widget
        // (jsTree is smart enough to replace the old tree if there's already one there)
        $projectTreeContainer.hide()
            .addClass("no-focus");
        _projectTree = $projectTreeContainer
            .jstree({
                plugins : ["ui", "themes", "json_data", "crrm", "sort"],
                ui : { select_limit: 1, select_multiple_modifier: "", select_range_modifier: "" },
                json_data : { data: treeDataProvider, correct_state: false },
                core : { html_titles: true, animation: 0, strings : { loading : Strings.PROJECT_LOADING, new_node : "New node" } },
                themes : { theme: "brackets", url: "styles/jsTreeTheme.css", dots: false, icons: false },
                    //(note: our actual jsTree theme CSS lives in brackets.less; we specify an empty .css
                    // file because jsTree insists on loading one itself)
                sort :  function (a, b) {
                    var a1 = $(a).text(),
                        b1 = $(b).text();
                    
                    // Non-mac: prepend folder names with a '0' and file names with a '1' so folders are listed first
                    if (brackets.platform !== "mac") {
                        a1 = ($(a).hasClass("jstree-leaf") ? "1" : "0") + a1;
                        b1 = ($(b).hasClass("jstree-leaf") ? "1" : "0") + b1;
                    }
                    return FileUtils.compareFilenames(a1, b1, false);
                }
            }).bind(
                "before.jstree",
                function (event, data) {
                    if (data.func === "toggle_node") {
                        // jstree will automaticaly select parent node when the parent is closed
                        // and any descendant is selected. Prevent the select_node handler from
                        // immediately toggling open again in this case.
                        suppressToggleOpen = _projectTree.jstree("is_open", data.args[0]);
                    }
                }
            ).bind(
                "select_node.jstree",
                function (event, data) {
                    var entry = data.rslt.obj.data("entry");
                    if (entry) {
                        if (entry.isFile) {
                            var openResult = FileViewController.openAndSelectDocument(entry.fullPath, FileViewController.PROJECT_MANAGER);
                        
                            openResult.done(function () {
                                // update when tree display state changes
                                _redraw(true);
                                _lastSelected = data.rslt.obj;
                            }).fail(function () {
                                if (_lastSelected) {
                                    // revert this new selection and restore previous selection
                                    _forceSelection(data.rslt.obj, _lastSelected);
                                } else {
                                    _projectTree.jstree("deselect_all");
                                    _lastSelected = null;
                                }
                            });
                        } else {
                            FileViewController.setFileViewFocus(FileViewController.PROJECT_MANAGER);
                            // show selection marker on folders
                            _redraw(true);
                            
                            // toggle folder open/closed
                            // suppress if this selection was triggered by clicking the disclousre triangle
                            if (!suppressToggleOpen) {
                                _projectTree.jstree("toggle_node", data.rslt.obj);
                            }
                        }
                    }
                    suppressToggleOpen = false;
                }
            ).bind(
                "reopen.jstree",
                function (event, data) {
                    if (_projectInitialLoad.previous) {
                        // Start reopening nodes that were previously open, starting
                        // with the first recorded depth level. As each level completes,
                        // it will trigger the next level to finish.
                        _reopenNodes(_projectInitialLoad.previous, result);
                        _projectInitialLoad.previous = null;
                    }
                }
            ).bind(
                "scroll.jstree",
                function (e) {
                    // close all dropdowns on scroll
                    Menus.closeAll();
                }
            ).bind(
                "loaded.jstree open_node.jstree close_node.jstree",
                function (event, data) {
                    if (event.type === "open_node") {
                        // select the current document if it becomes visible when this folder is opened
                        var curDoc = DocumentManager.getCurrentDocument();
                        
                        if (_hasFileSelectionFocus() && curDoc && data) {
                            var entry = data.rslt.obj.data("entry");
                            
                            if (curDoc.file.fullPath.indexOf(entry.fullPath) === 0) {
                                _forceSelection(data.rslt.obj, _lastSelected);
                            } else {
                                _redraw(true, false);
                            }
                        }
                    } else if (event.type === "close_node") {
                        // always update selection marker position when collapsing a node
                        _redraw(true, false);
                    } else {
                        _redraw(false);
                    }
                    
                    _savePreferences();
                }
            ).bind(
                "mousedown.jstree",
                function (event) {
                    // select tree node on right-click
                    if (event.which === 3 || (event.ctrlKey && event.which === 1 && brackets.platform === "mac")) {
                        var treenode = $(event.target).closest("li");
                        if (treenode) {
                            var saveSuppressToggleOpen = suppressToggleOpen;
                            
                            // don't toggle open folders (just select)
                            suppressToggleOpen = true;
                            _projectTree.jstree("deselect_all");
                            _projectTree.jstree("select_node", treenode, false);
                            suppressToggleOpen = saveSuppressToggleOpen;
                        }
                    }
                }
            );

        // jstree has a default event handler for dblclick that attempts to clear the
        // global window selection (presumably because it doesn't want text within the tree
        // to be selected). This ends up messing up CodeMirror, and we don't need this anyway
        // since we've turned off user selection of UI text globally. So we just unbind it,
        // and add our own double-click handler here.
        // Filed this bug against jstree at https://github.com/vakata/jstree/issues/163
        _projectTree.bind("init.jstree", function () {
            // install scroller shadows
            ViewUtils.addScrollerShadow(_projectTree.get(0));
            
            _projectTree
                .unbind("dblclick.jstree")
                .bind("dblclick.jstree", function (event) {
                    var entry = $(event.target).closest("li").data("entry");
                    if (entry && entry.isFile && !_isInRename(event.target)) {
                        FileViewController.addToWorkingSetAndSelect(entry.fullPath);
                    }
                });

            // fire selection changed events for sidebar-selection
            $projectTreeList = $projectTreeContainer.find("ul");
            ViewUtils.sidebarList($projectTreeContainer, "jstree-clicked", "jstree-leaf");
            $projectTreeContainer.show();
        });

        return Async.withTimeout(result.promise(), 1000);
    }
    
    /**
     * @private
     * See shouldShow
     */
    function _shouldShowPath(path) {
        var name = path.substr(path.lastIndexOf("/") + 1);
        
        return !name.match(_exclusionListRegEx);
    }
    
    /**
     * Returns false for files and directories that are not commonly useful to display.
     *
     * @param {FileSystemEntry} entry File or directory to filter
     * @return boolean true if the file should be displayed
     */
    function shouldShow(entry) {
        return _shouldShowPath(entry.fullPath);
    }
    
    /**
     * Returns true if fileName's extension doesn't belong to binary (e.g. archived)
     * @param {string} fileName
     * @return {boolean}
     */
    function isBinaryFile(fileName) {
        return fileName.match(_binaryExclusionListRegEx);
    }

    /**
     * @private
     * Given an array of file system entries, returns a JSON array representing them in the format
     * required by jsTree. Saves the corresponding Entry object as metadata (which jsTree will store in
     * the DOM via $.data()).
     *
     * Does NOT recursively traverse the file system: folders are marked as expandable but are given no
     * children initially.
     *
     * @param {Array.<FileSystemEntry>} entries  Array of FileSystemEntry entry objects.
     * @return {Array} jsTree node data: array of JSON objects
     */
    function _convertEntriesToJSON(entries) {
        var jsonEntryList = [],
            entry,
            entryI,
            jsonEntry;

        for (entryI = 0; entryI < entries.length; entryI++) {
            entry = entries[entryI];
            
            if (shouldShow(entry)) {
                jsonEntry = {
                    data: entry.name,
                    attr: { id: "node" + _projectInitialLoad.id++ },
                    metadata: { entry: entry }
                };

                if (entry.isDirectory) {
                    jsonEntry.children = [];
                    jsonEntry.state = "closed";
                } else {
                    jsonEntry.data = ViewUtils.getFileEntryDisplay(entry);
                }
    
                // For more info on jsTree's JSON format see: http://www.jstree.com/documentation/json_data
                jsonEntryList.push(jsonEntry);
    
                // Map path to ID to initialize loaded and opened states
                _projectInitialLoad.fullPathToIdMap[entry.fullPath] = jsonEntry.attr.id;
            }
        }
        return jsonEntryList;
    }

    /**
     * @private
     * Called by jsTree when the user has expanded a node that has never been expanded before. We call
     * jsTree back asynchronously with the node's immediate children data once the subfolder is done
     * being fetched.
     *
     * @param {jQueryObject} treeNode  jQ object for the DOM node being expanded
     * @param {function(Array)} jsTreeCallback  jsTree callback to provide children to
     */
    function _treeDataProvider(treeNode, jsTreeCallback) {
        var dirEntry, isProjectRoot = false, deferred = new $.Deferred();
        
        function processEntries(entries) {
            var subtreeJSON = _convertEntriesToJSON(entries),
                wasNodeOpen = false,
                emptyDirectory = (subtreeJSON.length === 0);
            
            if (emptyDirectory) {
                if (!isProjectRoot) {
                    wasNodeOpen = treeNode.hasClass("jstree-open");
                } else {
                    // project root is a special case, add a placeholder
                    subtreeJSON.push({});
                }
            }
            
            jsTreeCallback(subtreeJSON);
            
            if (!isProjectRoot && emptyDirectory) {
                // If the directory is empty, force it to appear as an open or closed node.
                // This is a workaround for issue #149 where jstree would show this node as a leaf.
                var classToAdd = (wasNodeOpen) ? "jstree-closed" : "jstree-open";
                
                treeNode.removeClass("jstree-leaf jstree-closed jstree-open")
                    .addClass(classToAdd);
                
                // This is a workaround for a part of issue #2085, where the file creation process
                // depends on the open_node.jstree event being triggered, which doesn't happen on
                // empty folders
                if (!wasNodeOpen) {
                    treeNode.trigger("open_node.jstree");
                }
            }
            
            deferred.resolve();
        }

        if (treeNode === -1) {
            // Special case: root of tree
            dirEntry = _projectRoot;
            isProjectRoot = true;
        } else {
            // All other nodes: the DirectoryEntry is saved as jQ data in the tree (by _convertEntriesToJSON())
            dirEntry = treeNode.data("entry");
        }
        
        // Fetch dirEntry's contents
        dirEntry.getContents(function (err, contents) {
            if (contents) {
                processEntries(contents);
            } else {
                Dialogs.showModalDialog(
                    DefaultDialogs.DIALOG_ID_ERROR,
                    Strings.ERROR_LOADING_PROJECT,
                    StringUtils.format(
                        Strings.READ_DIRECTORY_ENTRIES_ERROR,
                        StringUtils.breakableUrl(dirEntry.fullPath),
                        err
                    )
                );
                // Reject the render promise so we can move on.
                deferred.reject();
            }
        });
    }
    
    /**
     * Forces createNewItem() to complete by removing focus from the rename field which causes
     * the new file to be written to disk
     */
    function forceFinishRename() {
        $(".jstree-rename-input").blur();
    }
    
    
    /**
     * Although Brackets is generally standardized on folder paths with a trailing "/", some APIs here
     * receive project paths without "/" due to legacy preference storage formats, etc.
     * @param {!string} fullPath  Path that may or may not end in "/"
     * @return {!string} Path that ends in "/"
     */
    function _ensureTrailingSlash(fullPath) {
        if (fullPath[fullPath.length - 1] !== "/") {
            return fullPath + "/";
        }
        return fullPath;
    }
    
    /** Returns the full path to the welcome project, which we open on first launch.
     * @private
     * @return {!string} fullPath reference
     */
    function _getWelcomeProjectPath() {
        var initialPath = FileUtils.getNativeBracketsDirectoryPath(),
            sampleUrl = Urls.GETTING_STARTED;
        if (sampleUrl) {
            // Back up one more folder. The samples folder is assumed to be at the same level as
            // the src folder, and the sampleUrl is relative to the samples folder.
            initialPath = initialPath.substr(0, initialPath.lastIndexOf("/")) + "/samples/" + sampleUrl;
        }

        return _ensureTrailingSlash(initialPath); // paths above weren't canonical
    }
    
    /**
     * Returns true if the given path is the same as one of the welcome projects we've previously opened,
     * or the one for the current build.
     */
    function isWelcomeProjectPath(path) {
        if (path === _getWelcomeProjectPath()) {
            return true;
        }
        var pathNoSlash = FileUtils.stripTrailingSlash(path);  // "welcomeProjects" pref has standardized on no trailing "/"
        var welcomeProjects = _prefs.getValue("welcomeProjects") || [];
        return welcomeProjects.indexOf(pathNoSlash) !== -1;
    }
    
    /**
     * Adds the path to the list of welcome projects we've ever seen, if not on the list already.
     */
    function addWelcomeProjectPath(path) {
        var pathNoSlash = FileUtils.stripTrailingSlash(path);  // "welcomeProjects" pref has standardized on no trailing "/"
        
        var welcomeProjects = _prefs.getValue("welcomeProjects") || [];
        if (welcomeProjects.indexOf(pathNoSlash) === -1) {
            welcomeProjects.push(pathNoSlash);
            _prefs.setValue("welcomeProjects", welcomeProjects);
        }
    }
    
    /**
     * If the provided path is to an old welcome project, returns the current one instead.
     */
    function updateWelcomeProjectPath(path) {
        if (isWelcomeProjectPath(path)) {
            return _getWelcomeProjectPath();
        } else {
            return path;
        }
    }

    /**
     * Initial project path is stored in prefs, which defaults to the welcome project on
     * first launch.
     */
    function getInitialProjectPath() {
        return updateWelcomeProjectPath(_prefs.getValue("projectPath"));
    }
    
    function _watchProjectRoot(rootPath) {
        FileSystem.on("change", _fileSystemChange);
        FileSystem.on("rename", _fileSystemRename);

        FileSystem.watch(FileSystem.getDirectoryForPath(rootPath), _shouldShowPath, function (err) {
            if (err) {
                console.log("Error watching project root: ", rootPath, err);
            }
        });
    }

        
    /**
     * @private
     * Close the file system and remove listeners.
     */
    function _unwatchProjectRoot() {
        if (_projectRoot) {
            FileSystem.off("change", _fileSystemChange);
            FileSystem.off("rename", _fileSystemRename);

            FileSystem.unwatch(_projectRoot, function (err) {
                if (err) {
                    console.log("Error unwatching project root: ", _projectRoot.fullPath, err);
                }
            });
        }
    }
    
    /**
     * Loads the given folder as a project. Normally, you would call openProject() instead to let the
     * user choose a folder.
     *
     * @param {!string} rootPath  Absolute path to the root folder of the project.
     *  A trailing "/" on the path is optional (unlike many Brackets APIs that assume a trailing "/").
     * @param {boolean=} isUpdating  If true, indicates we're just updating the tree;
     *  if false, a different project is being loaded.
     * @return {$.Promise} A promise object that will be resolved when the
     *  project is loaded and tree is rendered, or rejected if the project path
     *  fails to load.
     */
    function _loadProject(rootPath, isUpdating) {
        forceFinishRename();    // in case we're in the middle of renaming a file in the project
        
        // Some legacy code calls this API with a non-canonical path
        rootPath = _ensureTrailingSlash(rootPath);
        
        if (!isUpdating) {
            if (_projectRoot && _projectRoot.fullPath === rootPath) {
                return (new $.Deferred()).resolve().promise();
            }
            if (_projectRoot) {
                // close current project
                $(exports).triggerHandler("beforeProjectClose", _projectRoot);
            }
            
            // close all the old files
            DocumentManager.closeAll();
    
            _unwatchProjectRoot();
        }
                
        // Clear project path map
        _projectInitialLoad = {
            previous        : [],   /* array of arrays containing full paths to open at each depth of the tree */
            id              : 0,    /* incrementing id */
            fullPathToIdMap : {}    /* mapping of fullPath to tree node id attr */
        };
        
        var result = new $.Deferred(),
            resultRenderTree;

        // restore project tree state from last time this project was open
        _projectInitialLoad.previous = _prefs.getValue(_getTreeStateKey(rootPath)) || [];

        // Populate file tree as long as we aren't running in the browser
        if (!brackets.inBrowser) {
            if (!isUpdating) {
                _watchProjectRoot(rootPath);
            }
            // Point at a real folder structure on local disk
            var rootEntry = FileSystem.getDirectoryForPath(rootPath);
            rootEntry.exists(function (exists) {
                if (exists) {
                    var projectRootChanged = (!_projectRoot || !rootEntry) ||
                        _projectRoot.fullPath !== rootEntry.fullPath;
                    var i;

                    // Success!
                    var perfTimerName = PerfUtils.markStart("Load Project: " + rootPath);

                    _projectRoot = rootEntry;
                    _projectBaseUrl = _prefs.getValue(_getBaseUrlKey()) || "";

                    // If this is the most current welcome project, record it. In future launches, we want
                    // to substitute the latest welcome project from the current build instead of using an
                    // outdated one (when loading recent projects or the last opened project).
                    if (rootPath === _getWelcomeProjectPath()) {
                        addWelcomeProjectPath(rootPath);
                    }

                    // The tree will invoke our "data provider" function to populate the top-level items, then
                    // go idle until a node is expanded - at which time it'll call us again to fetch the node's
                    // immediate children, and so on.
                    resultRenderTree = _renderTree(_treeDataProvider);

                    resultRenderTree.always(function () {
                        if (projectRootChanged) {
                            // Allow asynchronous event handlers to finish before resolving result by collecting promises from them
                            var promises = [];
                            $(exports).triggerHandler({ type: "projectOpen", promises: promises }, [_projectRoot]);
                            $.when.apply($, promises).then(result.resolve, result.reject);
                        } else {
                            $(exports).triggerHandler("projectRefresh", _projectRoot);
                            result.resolve();
                        }
                    });
                    resultRenderTree.fail(function () {
                        PerfUtils.finalizeMeasurement(perfTimerName);
                        result.reject();
                    });
                    resultRenderTree.always(function () {
                        PerfUtils.addMeasurement(perfTimerName);
                    });
                } else {
                    Dialogs.showModalDialog(
                        DefaultDialogs.DIALOG_ID_ERROR,
                        Strings.ERROR_LOADING_PROJECT,
                        StringUtils.format(
                            Strings.REQUEST_NATIVE_FILE_SYSTEM_ERROR,
                            StringUtils.breakableUrl(rootPath),
                            FileSystemError.NOT_FOUND
                        )
                    ).done(function () {
                        // The project folder stored in preference doesn't exist, so load the default
                        // project directory.
                        // TODO (issue #267): When Brackets supports having no project directory
                        // defined this code will need to change
                        _loadProject(_getWelcomeProjectPath()).always(function () {
                            // Make sure not to reject the original deferred until the fallback
                            // project is loaded, so we don't violate expectations that there is always
                            // a current project before continuing after _loadProject().
                            result.reject();
                        });
                    });
                }
            });
        }
        return result.promise();
    }
    
    /**
     * Finds the tree node corresponding to the given file/folder (rejected if the path lies
     * outside the project, or if it doesn't exist).
     *
     * @param {!Entry} entry FileEntry or DirectoryEntry to find
     * @return {$.Promise} Resolved with jQ obj for the jsTree tree node; or rejected if not found
     */
    function _findTreeNode(entry) {
        var result = new $.Deferred();
        
        // If path not within project, ignore
        var projRelativePath = makeProjectRelativeIfPossible(entry.fullPath);
        if (projRelativePath === entry.fullPath) {
            return result.reject().promise();
        }
        
        var treeAPI = $.jstree._reference(_projectTree);
        
        // We're going to traverse from root of tree, one segment at a time
        var pathSegments = projRelativePath.split("/");
        if (entry.isDirectory) {
            pathSegments.pop();  // DirectoryEntry always has a trailing "/"
        }
        
        function findInSubtree($nodes, segmentI) {
            var seg = pathSegments[segmentI];
            var match = _.findIndex($nodes, function (node, i) {
                var nodeName = $(node).data("entry").name;
                return nodeName === seg;
            });
            
            if (match === -1) {
                result.reject();    // path doesn't exist
            } else {
                var $node = $nodes.eq(match);
                if (segmentI === pathSegments.length - 1) {
                    result.resolve($node);  // done searching!
                } else {
                    // Search next level down
                    var subChildren = treeAPI._get_children($node);
                    if (subChildren.length > 0) {
                        findInSubtree(subChildren, segmentI + 1);
                    } else {
                        // Subtree not loaded yet: force async load & try again
                        treeAPI.load_node($node, function (data) {
                            subChildren = treeAPI._get_children($node);
                            findInSubtree(subChildren, segmentI + 1);
                        }, function (err) {
                            result.reject();  // includes case where folder is empty
                        });
                    }
                }
            }
        }
        
        // Begin searching from root
        var topLevelNodes = treeAPI._get_children(-1);  // -1 means top level in jsTree-ese
        findInSubtree(topLevelNodes, 0);
        
        return result.promise();
    }
    
    /**
     * Reloads the project's file tree
     * @return {$.Promise} A promise object that will be resolved when the
     *  project tree is reloaded, or rejected if the project path
     *  fails to reload.
     */
    function refreshFileTree() {
        var selectedEntry;
        if (_lastSelected) {
            selectedEntry = _lastSelected.data("entry");
        }
        _lastSelected = null;
        
        return _loadProject(getProjectRoot().fullPath, true)
            .done(function () {
                if (selectedEntry) {
                    _findTreeNode(selectedEntry).done(function (node) {
                        _forceSelection(null, node);
                    });
                }
            });
    }
    
    /**
     * Expands tree nodes to show the given file or folder and selects it. Silently no-ops if the
     * path lies outside the project, or if it doesn't exist.
     *
     * @param {!Entry} entry FileEntry or DirectoryEntry to show
     * @return {$.Promise} Resolved when done; or rejected if not found
     */
    function showInTree(entry) {
        return _findTreeNode(entry)
            .done(function ($node) {
                // jsTree will automatically expand parent nodes to ensure visible
                _projectTree.jstree("select_node", $node, false);
            });
    }
    
    
    /**
     * Open a new project. Currently, Brackets must always have a project open, so
     * this method handles both closing the current project and opening a new project.
     *
     * @param {string=} path Optional absolute path to the root folder of the project.
     *  If path is undefined or null, displays a dialog where the user can choose a
     *  folder to load. If the user cancels the dialog, nothing more happens.
     * @return {$.Promise} A promise object that will be resolved when the
     *  project is loaded and tree is rendered, or rejected if the project path
     *  fails to load.
     */
    function openProject(path) {

        var result = new $.Deferred();

        // Confirm any unsaved changes first. We run the command in "prompt-only" mode, meaning it won't
        // actually close any documents even on success; we'll do that manually after the user also oks
        // the folder-browse dialog.
        CommandManager.execute(Commands.FILE_CLOSE_ALL, { promptOnly: true })
            .done(function () {
                if (path) {
                    // use specified path
                    _loadProject(path, false).then(result.resolve, result.reject);
                } else {
                    // Pop up a folder browse dialog
                    FileSystem.showOpenDialog(false, true, Strings.CHOOSE_FOLDER, _projectRoot.fullPath, null, function (err, files) {
                        if (!err) {
                            // If length == 0, user canceled the dialog; length should never be > 1
                            if (files.length > 0) {
                                // Load the new project into the folder tree
                                _loadProject(files[0]).then(result.resolve, result.reject);
                            } else {
                                result.reject();
                            }
                        } else {
                            Dialogs.showModalDialog(
                                DefaultDialogs.DIALOG_ID_ERROR,
                                Strings.ERROR_LOADING_PROJECT,
                                StringUtils.format(Strings.OPEN_DIALOG_ERROR, err.name)
                            );
                            result.reject();
                        }
                    });
                }
            })
            .fail(function () {
                result.reject();
            });

        // if fail, don't open new project: user canceled (or we failed to save its unsaved changes)
        return result.promise();
    }

    /**
     * Invoke project settings dialog.
     * @return {$.Promise}
     */
    function _projectSettings() {
        return PreferencesDialogs.showProjectPreferencesDialog(getBaseUrl()).getPromise();
    }
    
    /**
     * @private
     * Check a filename for illegal characters. If any are found, show an error
     * dialog and return false. If no illegal characters are found, return true.
     * @param {string} filename
     * @param {boolean} isFolder
     * @return {boolean} Returns true if no illegal characters are found
     */
    function _checkForValidFilename(filename, isFolder) {
        // Validate file name
        // Checks for valid Windows filenames:
        // See http://msdn.microsoft.com/en-us/library/windows/desktop/aa365247(v=vs.85).aspx
        if ((filename.search(/[\/?*:;\{\}<>\\|]+/) !== -1) || filename.match(_illegalFilenamesRegEx)) {
            Dialogs.showModalDialog(
                DefaultDialogs.DIALOG_ID_ERROR,
                StringUtils.format(Strings.INVALID_FILENAME_TITLE, isFolder ? Strings.DIRECTORY : Strings.FILE),
                Strings.INVALID_FILENAME_MESSAGE
            );
            return false;
        }
        return true;
    }
    
    /**
     * Create a new item in the project tree.
     *
     * @param baseDir {string} Full path of the directory where the item should go
     * @param initialName {string} Initial name for the item
     * @param skipRename {boolean} If true, don't allow the user to rename the item
     * @param isFolder {boolean} If true, create a folder instead of a file
     * @return {$.Promise} A promise object that will be resolved with the FileEntry
     *  of the created object, or rejected if the user cancelled or entered an illegal
     *  filename.
     */
    function createNewItem(baseDir, initialName, skipRename, isFolder) {
        var node                = null,
            selection           = _projectTree.jstree("get_selected"),
            selectionEntry      = null,
            position            = "inside",
            escapeKeyPressed    = false,
            result              = new $.Deferred(),
            wasNodeOpen         = true;

        // get the FileEntry or DirectoryEntry
        if (selection) {
            selectionEntry = selection.data("entry");
        }

        // move selection to parent DirectoryEntry
        if (selectionEntry) {
            if (selectionEntry.isFile) {
                position = "after";
                
                var parent = $.jstree._reference(_projectTree)._get_parent(selection);
                
                if (typeof (parent.data) === "function") {
                    // get Entry from tree node
                    // note that the jstree root will return undefined
                    selectionEntry = parent.data("entry");
                } else {
                    // reset here. will be replaced with project root.
                    selectionEntry = null;
                }
            } else if (selectionEntry.isDirectory) {
                wasNodeOpen = selection.hasClass("jstree-open");
            }
        }

        // use the project root DirectoryEntry
        if (!selectionEntry) {
            selectionEntry = getProjectRoot();
        }

        _projectTree.on("create.jstree", function (event, data) {
            $(event.target).off("create.jstree");

            function errorCleanup() {
                // TODO (issue #115): If an error occurred, we should allow the user to fix the filename.
                // For now we just remove the node so you have to start again.
                var parent = data.inst._get_parent(data.rslt.obj);
                
                _projectTree.jstree("remove", data.rslt.obj);
                
                // Restore tree node state and styling when errors occur.
                // parent returns -1 when at the root
                if (parent && (parent !== -1)) {
                    var methodName = (wasNodeOpen) ? "open_node" : "close_node";
                    var classToAdd = (wasNodeOpen) ? "jstree-open" : "jstree-closed";
                    
                    // This is a workaround for issue #149 where jstree would show this node as a leaf.
                    _projectTree.jstree(methodName, parent);
                    parent.removeClass("jstree-leaf jstree-closed jstree-open")
                        .addClass(classToAdd);
                }
                
                result.reject();
            }

            if (!escapeKeyPressed) {
                // Validate file name
                if (!_checkForValidFilename(data.rslt.name, isFolder)) {
                    errorCleanup();
                    return;
                }

                var successCallback = function (entry) {
                    data.rslt.obj.data("entry", entry);
                    if (isFolder) {
                        // If the new item is a folder, remove the leaf and folder related
                        // classes and add "jstree-closed". Selecting the item will open
                        // the folder.
                        data.rslt.obj.removeClass("jstree-leaf jstree-closed jstree-open")
                            .addClass("jstree-closed");
                    }
                    
                    // If the new item is a folder, force a re-sort here. Windows sorts folders
                    // and files separately.
                    if (isFolder) {
                        _projectTree.jstree("sort", data.rslt.obj.parent());
                    }
                    
                    _projectTree.jstree("select_node", data.rslt.obj, true);
                    
                    //If the new item is a file, generate the file display entry.
                    if (!isFolder) {
                        _projectTree.jstree("set_text", data.rslt.obj, ViewUtils.getFileEntryDisplay(entry));
                    }
                    
                    result.resolve(entry);
                };
                
                var errorCallback = function (error, entry) {
                    var entryType = isFolder ? Strings.DIRECTORY : Strings.FILE,
                        oppositeEntryType = isFolder ? Strings.FILE : Strings.DIRECTORY;
                    if (error === FileSystemError.ALREADY_EXISTS) {
                        var useOppositeType = (isFolder === entry.isFile);
                        Dialogs.showModalDialog(
                            DefaultDialogs.DIALOG_ID_ERROR,
                            StringUtils.format(Strings.INVALID_FILENAME_TITLE, entryType),
                            StringUtils.format(Strings.FILE_ALREADY_EXISTS,
                                useOppositeType ? oppositeEntryType : entryType,
                                StringUtils.breakableUrl(data.rslt.name))
                        );
                    } else {
                        var errString = error === FileSystemError.NOT_WRITABLE ?
                                         Strings.NO_MODIFICATION_ALLOWED_ERR :
                                         StringUtils.format(Strings.GENERIC_ERROR, error);

                        Dialogs.showModalDialog(
                            DefaultDialogs.DIALOG_ID_ERROR,
                            StringUtils.format(Strings.ERROR_CREATING_FILE_TITLE, entryType),
                            StringUtils.format(Strings.ERROR_CREATING_FILE, entryType,
                                StringUtils.breakableUrl(data.rslt.name), errString)
                        );
                    }

                    errorCleanup();
                };
                
                var newItemPath = selectionEntry.fullPath + data.rslt.name;
                
                FileSystem.resolve(newItemPath, function (err, item) {
                    if (!err) {
                        // Item already exists, fail with error
                        errorCallback(FileSystemError.ALREADY_EXISTS, item);
                    } else {
                        if (isFolder) {
                            var directory = FileSystem.getDirectoryForPath(newItemPath);
                            
                            directory.create(function (err) {
                                if (err) {
                                    errorCallback(err);
                                } else {
                                    successCallback(directory);
                                }
                            });
                        } else {
                            // Create an empty file
                            var file = FileSystem.getFileForPath(newItemPath);
                            
                            file.write("", function (err) {
                                if (!err) {
                                    successCallback(file);
                                } else {
                                    errorCallback(err);
                                }
                            });
                        }
                    }
                });
                
            } else { //escapeKeyPressed
                errorCleanup();
            }
        });
        
        // TODO (issue #115): Need API to get tree node for baseDir.
        // In the meantime, pass null for node so new item is placed
        // relative to the selection
        node = selection;
 
        function createNode() {
           // Create the node and open the editor
            _projectTree.jstree("create", node, position, {data: initialName}, null, skipRename);
    
            if (!skipRename) {
                var $renameInput = _projectTree.find(".jstree-rename-input");
    
                $renameInput.on("keydown", function (event) {
                    // Listen for escape key on keydown, so we can remove the node in the create.jstree handler above
                    if (event.keyCode === KeyEvent.DOM_VK_ESCAPE) {
    
                        escapeKeyPressed = true;
                    }
                });
    
                ViewUtils.scrollElementIntoView(_projectTree, $renameInput, true);
            }
        }

        // There is a race condition in jstree if "open_node" and "create" are called in rapid
        // succession and the node was not yet loaded. To avoid it, first open the node and wait
        // for the open_node event before trying to create the new one. See #2085 for more details.
        if (wasNodeOpen) {
            createNode();
        } else {
            _projectTree.one("open_node.jstree", createNode);
    
            // Open the node before creating the new child
            _projectTree.jstree("open_node", node);
        }
        
        return result.promise();
    }

    /**
     * Rename a file/folder. This will update the project tree data structures
     * and send notifications about the rename.
     *
     * @prarm {string} oldName Old item name
     * @param {string} newName New item name
     * @param {boolean} isFolder True if item is a folder; False if it is a file.
     * @return {$.Promise} A promise object that will be resolved or rejected when
     *   the rename is finished.
     */
    function renameItem(oldName, newName, isFolder) {
        var result = new $.Deferred();
        
        if (oldName === newName) {
            result.resolve();
            return result.promise();
        }
        
        var entry = isFolder ? FileSystem.getDirectoryForPath(oldName) : FileSystem.getFileForPath(oldName);
        entry.rename(newName, function (err) {
            if (!err) {
<<<<<<< HEAD
                if (DocumentManager.getCurrentDocument()) {
=======
                // Update all nodes in the project tree.
                // All other updating is done by DocumentManager.notifyPathNameChanged() below
                var nodes = _projectTree.find(".jstree-leaf, .jstree-open, .jstree-closed"),
                    i;
                
                for (i = 0; i < nodes.length; i++) {
                    var node = $(nodes[i]);
                    FileUtils.updateFileEntryPath(node.data("entry"), oldName, newName, isFolder);
                }
                
                // Notify that one of the project files has changed
                $(exports).triggerHandler("projectFilesChange");
                
                // Tell the document manager about the name change. This will update
                // all of the model information and send notification to all views
                DocumentManager.notifyPathNameChanged(oldName, newName, isFolder);
                
                // Finally, re-open the selected document
                if (EditorManager.getCurrentlyViewedPath()) {
>>>>>>> 5785df6c
                    FileViewController.openAndSelectDocument(
                        EditorManager.getCurrentlyViewedPath(),
                        FileViewController.getFileSelectionFocus()
                    );
                }
                
                _redraw(true);
                result.resolve();
            } else {
                // Show an error alert
                Dialogs.showModalDialog(
                    DefaultDialogs.DIALOG_ID_ERROR,
                    Strings.ERROR_RENAMING_FILE_TITLE,
                    StringUtils.format(
                        Strings.ERROR_RENAMING_FILE,
                        StringUtils.breakableUrl(newName),
                        err === FileSystemError.ALREADY_EXISTS ?
                                Strings.FILE_EXISTS_ERR :
                                FileUtils.getFileErrorString(err)
                    )
                );
                result.reject(err);
            }
        });
        
        return result.promise();
    }
    
    /**
     * Initiates a rename of the selected item in the project tree, showing an inline editor
     * for input. Silently no-ops if the entry lies outside the tree or doesn't exist.
     * @param {!Entry} entry FileEntry or DirectoryEntry to rename
     */
    function renameItemInline(entry) {
        // First make sure the item in the tree is visible - jsTree's rename API doesn't do anything to ensure inline input is visible
        showInTree(entry)
            .done(function (selected) {
                // Don't try to rename again if we are already renaming
                if (_isInRename(selected)) {
                    return;
                }
                
                var isFolder = selected.hasClass("jstree-open") || selected.hasClass("jstree-closed");
        
                _projectTree.one("rename.jstree", function (event, data) {
                    // Make sure the file was actually renamed
                    var changed = (data.rslt.old_name !== data.rslt.new_name);
                    
                    var _resetOldFilename = function () {
                        _projectTree.jstree("set_text", selected, ViewUtils.getFileEntryDisplay(entry));
                        _projectTree.jstree("sort", selected.parent());
                    };
                    
                    if (!changed || !_checkForValidFilename(data.rslt.new_name, isFolder)) {
                        // No change or invalid filename. Reset the old name and bail.
                        _resetOldFilename();
                        return;
                    }
                    
                    var oldName = selected.data("entry").fullPath;
                    // Folder paths have to end with a slash. Use look-head (?=...) to only replace the folder's name, not the slash as well
                    
                    var oldNameEndPattern = isFolder ? "(?=\/$)" : "$";
                    var oldNameRegex = new RegExp(StringUtils.regexEscape(data.rslt.old_name) + oldNameEndPattern);
                    var newName = oldName.replace(oldNameRegex, data.rslt.new_name);
                    
                    renameItem(oldName, newName, isFolder)
                        .done(function () {
                            _projectTree.jstree("set_text", selected, ViewUtils.getFileEntryDisplay(entry));
                            
                            // If a folder was renamed, re-select it here, since openAndSelectDocument()
                            // changed the selection.
                            if (isFolder) {
                                var oldSuppressToggleOpen = suppressToggleOpen;
                                
                                // Supress the open/close toggle
                                suppressToggleOpen = true;
                                _projectTree.jstree("select_node", selected, true);
                                suppressToggleOpen = oldSuppressToggleOpen;
                            }
                        })
                        .fail(function (err) {
                            // Error during rename. Reset to the old name and alert the user.
                            _resetOldFilename();
                        });
                });
                
                // since html_titles are enabled, we have to reset the text without markup
                _projectTree.jstree("set_text", selected, entry.name);
                _projectTree.jstree("rename");
            });
        // No fail handler: silently no-op if file doesn't exist in tree
    }

    /**
     * Delete file or directore from project
     * @param {!Entry} entry FileEntry or DirectoryEntry to delete
     */
    function deleteItem(entry) {
        var result = new $.Deferred();

        entry.moveToTrash(function (err) {
            if (!err) {
                _findTreeNode(entry).done(function ($node) {
                    _projectTree.one("delete_node.jstree", function () {
                        // When a node is deleted, the previous node is automatically selected.
                        // This works fine as long as the previous node is a file, but doesn't 
                        // work so well if the node is a folder
                        var sel     = _projectTree.jstree("get_selected"),
                            entry   = sel ? sel.data("entry") : null;
                        
                        if (entry && entry.isDirectory) {
                            // Make sure it didn't turn into a leaf node. This happens if
                            // the only file in the directory was deleted
                            if (sel.hasClass("jstree-leaf")) {
                                sel.removeClass("jstree-leaf jstree-open");
                                sel.addClass("jstree-closed");
                            }
                        }
                    });
                    var oldSuppressToggleOpen = suppressToggleOpen;
                    suppressToggleOpen = true;
                    _projectTree.jstree("delete_node", $node);
                    suppressToggleOpen = oldSuppressToggleOpen;
                });
                
                if (DocumentManager.getCurrentDocument()) {
                    DocumentManager.notifyPathDeleted(entry.fullPath);
                } else {
                    EditorManager.notifyPathDeleted(entry.fullPath);
                }
    
                _redraw(true);
                result.resolve();
            } else {
                // Show an error alert
                Dialogs.showModalDialog(
                    Dialogs.DIALOG_ID_ERROR,
                    Strings.ERROR_DELETING_FILE_TITLE,
                    StringUtils.format(
                        Strings.ERROR_DELETING_FILE,
                        _.escape(entry.fullPath),
                        FileUtils.getFileErrorString(err)
                    )
                );
    
                result.reject(err);
            }
        });

        return result.promise();
    }
    
    /**
     * Returns an Array of all files for this project, optionally including
     * files in the working set that are *not* under the project root. Files filtered
     * out by shouldShow() OR isBinaryFile() are excluded.
     *
     * @param {function (File, number):boolean=} filter Optional filter function.
     *          See Array.filter() for details.
     * @param {boolean=} includeWorkingSet If true, include files in the working set
     *          that are not under the project root (*except* for untitled documents).
     *
     * @return {$.Promise} Promise that is resolved with an Array of File objects.
     */
    function getAllFiles(filter, includeWorkingSet) {
        var deferred = new $.Deferred(),
            result = [];
        
        // The filter and includeWorkingSet params are both optional.
        // Handle the case where filter is omitted but includeWorkingSet is
        // specified.
        if (includeWorkingSet === undefined && typeof (filter) !== "function") {
            includeWorkingSet = filter;
            filter = null;
        }

        
        function visitor(entry) {
            if (entry.isFile && !isBinaryFile(entry.name)) {
                result.push(entry);
            }
            
            return true;
        }
        
        // First gather all files in project proper
        getProjectRoot().visit(visitor, function (err) {
            // Add working set entries, if requested
            if (includeWorkingSet) {
                DocumentManager.getWorkingSet().forEach(function (file) {
                    if (result.indexOf(file) === -1 && !(file instanceof InMemoryFile)) {
                        result.push(file);
                    }
                });
            }
            
            // Filter list, if requested
            if (filter) {
                result = result.filter(filter);
            }
            
            deferred.resolve(result);
        });
        
        return deferred.promise();
    }
    
    /**
     * @private 
     * Respond to a FileSystem change event.
     */
    _fileSystemChange = function (event, item) {
        // TODO: Refresh file tree too - once watchers are precise enough to notify only
        // when real changes occur, instead of on every window focus!
        
        FileSyncManager.syncOpenDocuments();
    };

    /**
     * @private
     * Respond to a FileSystem rename event.
     */
    _fileSystemRename = function (event, oldName, newName) {
        // Tell the document manager about the name change. This will update
        // all of the model information and send notification to all views
        DocumentManager.notifyPathNameChanged(oldName, newName);
    };
    
    // Initialize variables and listeners that depend on the HTML DOM
    AppInit.htmlReady(function () {
        $projectTreeContainer = $("#project-files-container");
        
        $("#open-files-container").on("contentChanged", function () {
            _redraw(false); // redraw jstree when working set size changes
        });
        
        $(".main-view").click(function (jqEvent) {
            if (jqEvent.target.className !== "jstree-rename-input") {
                forceFinishRename();
            }
        });
        
        $projectTreeContainer.on("contextmenu", function () {
            forceFinishRename();
        });
    });

    // Init PreferenceStorage
    var defaults = {
        projectPath:      _getWelcomeProjectPath()  /* initialize to welcome project */
    };
    _prefs = PreferencesManager.getPreferenceStorage(module, defaults);

    // Event Handlers
    $(FileViewController).on("documentSelectionFocusChange", _documentSelectionFocusChange);
    $(FileViewController).on("fileViewFocusChange", _fileViewFocusChange);
    $(exports).on("beforeAppClose", _unwatchProjectRoot);
    
    // Commands
    CommandManager.register(Strings.CMD_OPEN_FOLDER,      Commands.FILE_OPEN_FOLDER,      openProject);
    CommandManager.register(Strings.CMD_PROJECT_SETTINGS, Commands.FILE_PROJECT_SETTINGS, _projectSettings);
    CommandManager.register(Strings.CMD_FILE_REFRESH,     Commands.FILE_REFRESH, refreshFileTree);
    
    // Define public API
    exports.getProjectRoot           = getProjectRoot;
    exports.getBaseUrl               = getBaseUrl;
    exports.setBaseUrl               = setBaseUrl;
    exports.isWithinProject          = isWithinProject;
    exports.makeProjectRelativeIfPossible = makeProjectRelativeIfPossible;
    exports.shouldShow               = shouldShow;
    exports.isBinaryFile             = isBinaryFile;
    exports.openProject              = openProject;
    exports.getSelectedItem          = getSelectedItem;
    exports.getInitialProjectPath    = getInitialProjectPath;
    exports.isWelcomeProjectPath     = isWelcomeProjectPath;
    exports.updateWelcomeProjectPath = updateWelcomeProjectPath;
    exports.createNewItem            = createNewItem;
    exports.renameItemInline         = renameItemInline;
    exports.deleteItem               = deleteItem;
    exports.forceFinishRename        = forceFinishRename;
    exports.showInTree               = showInTree;
    exports.refreshFileTree          = refreshFileTree;
    exports.getAllFiles              = getAllFiles;
});<|MERGE_RESOLUTION|>--- conflicted
+++ resolved
@@ -1442,29 +1442,7 @@
         var entry = isFolder ? FileSystem.getDirectoryForPath(oldName) : FileSystem.getFileForPath(oldName);
         entry.rename(newName, function (err) {
             if (!err) {
-<<<<<<< HEAD
-                if (DocumentManager.getCurrentDocument()) {
-=======
-                // Update all nodes in the project tree.
-                // All other updating is done by DocumentManager.notifyPathNameChanged() below
-                var nodes = _projectTree.find(".jstree-leaf, .jstree-open, .jstree-closed"),
-                    i;
-                
-                for (i = 0; i < nodes.length; i++) {
-                    var node = $(nodes[i]);
-                    FileUtils.updateFileEntryPath(node.data("entry"), oldName, newName, isFolder);
-                }
-                
-                // Notify that one of the project files has changed
-                $(exports).triggerHandler("projectFilesChange");
-                
-                // Tell the document manager about the name change. This will update
-                // all of the model information and send notification to all views
-                DocumentManager.notifyPathNameChanged(oldName, newName, isFolder);
-                
-                // Finally, re-open the selected document
                 if (EditorManager.getCurrentlyViewedPath()) {
->>>>>>> 5785df6c
                     FileViewController.openAndSelectDocument(
                         EditorManager.getCurrentlyViewedPath(),
                         FileViewController.getFileSelectionFocus()
