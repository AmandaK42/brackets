--- conflicted
+++ resolved
@@ -218,19 +218,15 @@
                     {"Ctrl--": Commands.VIEW_DECREASE_FONT_SIZE},
                     
                     // Navigate
-                    {"Ctrl-Shift-O": Commands.NAVIGATE_QUICK_OPEN},
-<<<<<<< HEAD
-                    //{"Ctrl-E", Commands.TODO}
                     {"Ctrl-Tab": Commands.NAVIGATE_NEXT_DOC},       // note: DocumentManager requires modifier to be Ctrl/Cmd
                     {"Ctrl-Shift-Tab": Commands.NAVIGATE_PREV_DOC},
-=======
+                    {"Ctrl-Shift-O": Commands.NAVIGATE_QUICK_OPEN},
                     {"Ctrl-T": Commands.NAVIGATE_GOTO_DEFINITION},
                     {"Ctrl-L": Commands.NAVIGATE_GOTO_LINE, "platform": "mac"},
                     {"Ctrl-G": Commands.NAVIGATE_GOTO_LINE, "platform": "win"},
                     {"Ctrl-E": Commands.SHOW_INLINE_EDITOR},
                     {"Alt-Up": Commands.QUICK_EDIT_PREV_MATCH},
                     {"Alt-Down": Commands.QUICK_EDIT_NEXT_MATCH},
->>>>>>> eeda6ac5
 
                     // DEBUG
                     {"F5": Commands.DEBUG_REFRESH_WINDOW, "platform": "win"},
