--- conflicted
+++ resolved
@@ -97,13 +97,9 @@
         ExtensionUtils          = require("utils/ExtensionUtils"),
         DragAndDrop             = require("utils/DragAndDrop"),
         ColorUtils              = require("utils/ColorUtils"),
-<<<<<<< HEAD
-        CodeInspection          = require("language/CodeInspection");
-        
-=======
+        CodeInspection          = require("language/CodeInspection"),
         NativeApp               = require("utils/NativeApp");
-            
->>>>>>> 786f29cf
+        
     // Load modules that self-register and just need to get included in the main project
     require("command/DefaultMenus");
     require("document/ChangedDocumentTracker");
@@ -149,11 +145,8 @@
             KeyBindingManager       : KeyBindingManager,
             CodeHintManager         : CodeHintManager,
             Dialogs                 : Dialogs,
-<<<<<<< HEAD
+            DefaultDialogs          : DefaultDialogs,
             CodeInspection          : CodeInspection,
-=======
-            DefaultDialogs          : DefaultDialogs,
->>>>>>> 786f29cf
             CSSUtils                : require("language/CSSUtils"),
             LiveDevelopment         : require("LiveDevelopment/LiveDevelopment"),
             LiveDevServerManager    : require("LiveDevelopment/LiveDevServerManager"),
