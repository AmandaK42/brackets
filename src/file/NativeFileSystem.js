/*
 * Copyright (c) 2012 Adobe Systems Incorporated. All rights reserved.
 *  
 * Permission is hereby granted, free of charge, to any person obtaining a
 * copy of this software and associated documentation files (the "Software"), 
 * to deal in the Software without restriction, including without limitation 
 * the rights to use, copy, modify, merge, publish, distribute, sublicense, 
 * and/or sell copies of the Software, and to permit persons to whom the 
 * Software is furnished to do so, subject to the following conditions:
 *  
 * The above copyright notice and this permission notice shall be included in
 * all copies or substantial portions of the Software.
 *  
 * THE SOFTWARE IS PROVIDED "AS IS", WITHOUT WARRANTY OF ANY KIND, EXPRESS OR
 * IMPLIED, INCLUDING BUT NOT LIMITED TO THE WARRANTIES OF MERCHANTABILITY, 
 * FITNESS FOR A PARTICULAR PURPOSE AND NONINFRINGEMENT. IN NO EVENT SHALL THE
 * AUTHORS OR COPYRIGHT HOLDERS BE LIABLE FOR ANY CLAIM, DAMAGES OR OTHER 
 * LIABILITY, WHETHER IN AN ACTION OF CONTRACT, TORT OR OTHERWISE, ARISING 
 * FROM, OUT OF OR IN CONNECTION WITH THE SOFTWARE OR THE USE OR OTHER 
 * DEALINGS IN THE SOFTWARE.
 * 
 */

/*jslint vars: true, plusplus: true, devel: true, nomen: true, indent: 4, maxerr: 50*/
/*global $, define, brackets, InvalidateStateError, window */

/**
 * Generally NativeFileSystem mimics the File-System API working draft:
 *  http://www.w3.org/TR/2011/WD-file-system-api-20110419
 *
 * A more recent version of the specs can be found at:
 *  http://www.w3.org/TR/2012/WD-file-system-api-20120417
 *
 * Other relevant w3 specs related to this API are:
 *  http://www.w3.org/TR/2011/WD-FileAPI-20111020
 *  http://www.w3.org/TR/2011/WD-file-writer-api-20110419
 *  http://www.w3.org/TR/progress-events
 *
 * The w3 entry point requestFileSystem is replaced with our own requestNativeFileSystem.
 *
 * The current implementation is incomplete and notably does not
 * support the Blob data type and synchronous APIs. DirectoryEntry
 * and FileEntry read/write capabilities are mostly implemented, but
 * delete is not. File writing is limited to UTF-8 text.
 *
 *
 * Basic usage examples:
 *
 *  - CREATE A DIRECTORY
 *      NativeFileSystem.DirectoryEntry().getDirectory(path, {create: true});
 *
 *  - CHECK IF A FILE OR FOLDER EXISTS
 *      NativeFileSystem.requestNativeFileSystem(path 
 *                                              , function() { console.log("Entry exists"); }
 *                                              , function() { console.log("Entry does not exist"); });
 *
 *  - READ A FILE
 *      reader = new NativeFileSystem.FileReader();
 *      fileEntry.file(function (file) {
 *          reader.onload = function (event) {
 *              var text = event.target.result;
 *          };
 *
 *          reader.onerror = function (event) {
 *          };
 *          
 *          reader.readAsText(file, Encodings.UTF8);
 *      });
 *
 *  - WRITE TO A FILE
 *      writer = fileEntry.createWriter(function (fileWriter) {
 *          fileWriter.onwriteend = function (e) {
 *          };
 *
 *          fileWriter.onerror = function (err) {
 *          };
 *          
 *          fileWriter.write(text);
 *      });
 *      
 *  - GET THE METADATA OF A FILE
 *      var fileEntry = new NativeFileSystem.FileEntry(path);
 *      fileEntry.getMetadata(function(metadata) {}, function(error) {});
 *
 *  - LET THE USER SELECT FILES OR FOLDERS FROM THE FILE SYSTEM
 *      NativeFileSystem.showOpenDialog(true, true, "Choose a file...", null, function(files) {}, function(err) {});
 */

define(function (require, exports, module) {
    "use strict";

<<<<<<< HEAD
    //define FileError as currently ONLY Chrome implements the File API W3C Working Draft
    window.FileError = window.FileError || {
        NOT_FOUND_ERR: 1,
        SECURITY_ERR: 2,
        ABORT_ERR: 3,
        NOT_READABLE_ERR: 4,
        ENCODING_ERR: 5,
        NO_MODIFICATION_ALLOWED_ERR: 6,
        INVALID_STATE_ERR: 7,
        SYNTAX_ERR: 8,
        INVALID_MODIFICATION_ERR: 9,
        QUOTA_EXCEEDED_ERR: 10,
        TYPE_MISMATCH_ERR: 11,
        PATH_EXISTS_ERR: 12
    };
    
    var Async = require("utils/Async");

=======
    var Async           = require("utils/Async"),
        NativeFileError = require("file/NativeFileError");
                
    /*
     * Generally NativeFileSystem mimics the File API working draft
     * http://www.w3.org/TR/file-system-api/. The w3 entry point
     * requestFileSystem is replaced with our own requestNativeFileSystem.
     *
     * The current implementation is incomplete and noteably does not
     * support the Blob data type and synchronous APIs. DirectoryEntry
     * and FileEntry read/write capabilities are mostly implemented, but
     * delete is not. File writing is limited to UTF-8 text.
     */
>>>>>>> 4a1a9628
    var NativeFileSystem = {
        
        /** 
         * Amount of time we wait for async calls to return (in milliseconds)
         * Not all async calls are wrapped with something that times out and 
         * calls the error callback. Timeouts are not specified in the W3C spec.
         * @const
         * @type {number}
         */
        ASYNC_TIMEOUT: 2000,
        
        /**
         * Shows a modal dialog for selecting and opening files
         *
<<<<<<< HEAD
         * @param {bool} allowMultipleSelection Allows selecting more than one file at a time
         * @param {bool} chooseDirectories Allows directories to be opened
         * @param {string} title The title for the window
         * @param {string} initialPath The folder opened inside the window initially. If initialPath
         *                              is not set, or it doesn't exist, the window would show the last
         *                              browsed folder depending on the OS preferences
         * @param {Array.<string>} fileTypes List of extensions that are allowed to be opened. A null value
         *                              allows any extension to be selected.
         * @param {!function(Array.<string>)} successCallback Callback function for successful operations.
                                        Receives an array with the selected paths as first parameter.
         * @param {!function(number)} errorCallback Callback function for error operations. 
         *                              (TODO #2057: should this pass a FileError?)
=======
         * @param {bool} allowMultipleSelection
         * @param {bool} chooseDirectories
         * @param {string} title
         * @param {string} initialPath
         * @param {Array.<string>} fileTypes
         * @param {!function(Array.<string>)} successCallback
         * @param {!function(DOMError)} errorCallback
         * @constructor
>>>>>>> 4a1a9628
         */
        showOpenDialog: function (allowMultipleSelection,
                                  chooseDirectories,
                                  title,
                                  initialPath,
                                  fileTypes,
                                  successCallback,
                                  errorCallback) {
            if (!successCallback) {
                return;
            }

            var files = brackets.fs.showOpenDialog(
                allowMultipleSelection,
                chooseDirectories,
                title,
                initialPath,
                fileTypes,
                function (err, data) {
                    if (!err) {
                        successCallback(data);
                    } else if (errorCallback) {
                        errorCallback(new NativeFileError(NativeFileSystem._fsErrorToDOMErrorName(err)));
                    }
                }
            );
        },

<<<<<<< HEAD
        /**
         * Implementation of w3 requestFileSystem entry point
         * @param {!string} path Path of the file in the system
         * @param {!function(DirectoryEntry)} successCallback Callback function for successful operations.
         *                                          Receives a DirectoryEntry pointing to the path
         * @param {!function(number)} errorCallback Callback function for errors, including permission errors.
         *                                          (TODO #2057: should pass a FileError)
=======
        /** requestNativeFileSystem
         *
         * @param {!string} path
         * @param {!function(FileSystem)} successCallback
         * @param {!function(DOMError)} errorCallback
>>>>>>> 4a1a9628
         */
        requestNativeFileSystem: function (path, successCallback, errorCallback) {
            brackets.fs.stat(path, function (err, data) {
                if (!err) {
                    successCallback(new NativeFileSystem.FileSystem(path));
                } else if (errorCallback) {
                    errorCallback(new NativeFileError(NativeFileSystem._fsErrorToDOMErrorName(err)));
                }
            });
        },
        
        /**
         * NativeFileSystem implementation of LocalFileSystem.resolveLocalFileSystemURL()
         *
         * @param {!string} url
         * @param {!function(Entry)} successCallback
         * @param {!function(FileError)} errorCallback (TODO #2057: should pass a DOMError)
         */
        resolveNativeFileSystemPath: function (path, successCallback, errorCallback) {
            brackets.fs.stat(path, function (err, stats) {
                if (!err) {
                    var entry;
                    
                    if (stats.isDirectory()) {
                        entry = new NativeFileSystem.DirectoryEntry(path);
                    } else {
                        entry = new NativeFileSystem.FileEntry(path);
                    }
                    
                    successCallback(entry);
                } else if (errorCallback) {
                    errorCallback(NativeFileSystem._nativeToFileError(err));
                }
            });
        },

        /**
         * Converts a brackets.fs.ERR_* error code to a NativeFileError.* error name
         * @param {!number} fsErr A brackets.fs error code
         * @return {string} An error name out of the possible NativeFileError.* names
         */
        _fsErrorToDOMErrorName: function (fsErr) {
            var error;

            switch (fsErr) {
                // We map ERR_UNKNOWN and ERR_INVALID_PARAMS to SECURITY_ERR,
                // since there aren't specific mappings for these.
            case brackets.fs.ERR_UNKNOWN:
            case brackets.fs.ERR_INVALID_PARAMS:
                error = NativeFileError.SECURITY_ERR;
                break;
            case brackets.fs.ERR_NOT_FOUND:
                error = NativeFileError.NOT_FOUND_ERR;
                break;
            case brackets.fs.ERR_CANT_READ:
                error = NativeFileError.NOT_READABLE_ERR;
                break;
            // It might seem like you should use NativeFileError.ENCODING_ERR for this,
            // but according to the spec that's for malformed URLs.
            case brackets.fs.ERR_UNSUPPORTED_ENCODING:
                error = NativeFileError.SECURITY_ERR;
                break;
            case brackets.fs.ERR_CANT_WRITE:
                error = NativeFileError.NO_MODIFICATION_ALLOWED_ERR;
                break;
            case brackets.fs.ERR_OUT_OF_SPACE:
                error = NativeFileError.QUOTA_EXCEEDED_ERR;
                break;
            case brackets.fs.PATH_EXISTS_ERR:
                error = NativeFileError.PATH_EXISTS_ERR;
                break;
            default:
                // The HTML file spec says SECURITY_ERR is a catch-all to be used in situations
                // not covered by other error codes. 
                error = NativeFileError.SECURITY_ERR;
            }
            return error;
        }
    };
    
    /**
     * Static class that contains constants for file
     * encoding types.
     */
    NativeFileSystem.Encodings = {};
    NativeFileSystem.Encodings.UTF8 = "UTF-8";
    NativeFileSystem.Encodings.UTF16 = "UTF-16";
    
    /**
     * Internal static class that contains constants for file
     * encoding types to be used by internal file system
     * implementation.
    */
    NativeFileSystem._FSEncodings = {};
    NativeFileSystem._FSEncodings.UTF8 = "utf8";
    NativeFileSystem._FSEncodings.UTF16 = "utf16";
    
    /**
     * Converts an IANA encoding name to internal encoding name.
     * http://www.iana.org/assignments/character-sets
     *
     * @param {String} encoding The IANA encoding string.
     */
    NativeFileSystem.Encodings._IANAToFS = function (encoding) {
        //IANA names are case-insensitive
        encoding = encoding.toUpperCase();

        switch (encoding) {
        case (NativeFileSystem.Encodings.UTF8):
            return NativeFileSystem._FSEncodings.UTF8;
        case (NativeFileSystem.Encodings.UTF16):
            return NativeFileSystem._FSEncodings.UTF16;
        default:
            return undefined;
        }
    };
    
    var Encodings = NativeFileSystem.Encodings;
    var _FSEncodings = NativeFileSystem._FSEncodings;
    
    /**
     * Implementation of w3 Entry interface:
     *  http://www.w3.org/TR/2011/WD-file-system-api-20110419/#the-entry-interface
     *
     * Base class for representing entries in a file system (FileEntry or DirectoryEntry)
     *
<<<<<<< HEAD
=======
     * @param {string} fullPath
     * @param {boolean} isDirectory
     * @param {FileSystem} fs
>>>>>>> 4a1a9628
     * @constructor
     * @param {string} fullPath The full absolute path from the root to the entry
     * @param {boolean} isDirectory Indicates that the entry is a directory
     */
    NativeFileSystem.Entry = function (fullPath, isDirectory, fs) {
        this.isDirectory = isDirectory;
        this.isFile = !isDirectory;
        
        if (fullPath) {
            // add trailing "/" to directory paths
            if (isDirectory && (fullPath.charAt(fullPath.length - 1) !== "/")) {
                fullPath = fullPath.concat("/");
            }
        }
        
        this.fullPath = fullPath;

        this.name = null; // default if extraction fails
        if (fullPath) {
            var pathParts = fullPath.split("/");
            
            // Extract name from the end of the fullPath (account for trailing slash(es))
            while (!this.name && pathParts.length) {
                this.name = pathParts.pop();
            }
        }

        this.filesystem = fs;
    };
    
    /**
     * Moves this Entry to a different location on the file system.
     * @param {!DirectoryEntry} parent The directory to move the entry to
     * @param {!string=} newName The new name of the entry. If not specified, defaults to the current name
     * @param {!function(Array.<Entry>)=} successCallback Callback function for successful operations
     * @param {!function(FileError)=} errorCallback Callback function for error operations
     */
    NativeFileSystem.Entry.prototype.moveTo = function (parent, newName, successCallback, errorCallback) {
        // TODO (issue #241)
        // http://www.w3.org/TR/2011/WD-file-system-api-20110419/#widl-Entry-moveTo
    };
    
    /**
     * Copies this Entry to a different location on the file system.
     * @param {!DirectoryEntry} parent The directory to copy the entry to
     * @param {!string=} newName The new name of the entry. If not specified, defaults to the current name
     * @param {!function(Array.<Entry>)=} successCallback Callback function for successful operations
     * @param {!function(FileError)=} errorCallback Callback function for error operations
     */
    NativeFileSystem.Entry.prototype.copyTo = function (parent, newName, successCallback, errorCallback) {
        // TODO (issue #241)
        // http://www.w3.org/TR/2011/WD-file-system-api-20110419/#widl-Entry-copyTo
    };
    
    /**
     * Generates a URL that can be used to identify this Entry
     * @param {!string=} mimeType The mime type to be used to interpret the file for a FileEntry
     * @returns {string} A usable URL to identify this Entry in the current filesystem
     */
    NativeFileSystem.Entry.prototype.toURL = function (mimeType) {
        // TODO (issue #241)
        // http://www.w3.org/TR/2011/WD-file-system-api-20110419/#widl-Entry-toURL
        
        // Check updated definition at 
        // http://www.w3.org/TR/2012/WD-file-system-api-20120417/#widl-Entry-toURL-DOMString
    };
    
    /**
     * Deletes a file or directory
     * @param {!function()} successCallback Callback function for successful operations
     * @param {!function(FileError)=} errorCallback Callback function for error operations
     */
    NativeFileSystem.Entry.prototype.remove = function (successCallback, errorCallback) {
        // TODO (issue #241)
        // http://www.w3.org/TR/2011/WD-file-system-api-20110419/#widl-Entry-remove
    };
    
    /**
     * Look up the parent DirectoryEntry that contains this Entry
     * @param {!function(Array.<Entry>)} successCallback Callback function for successful operations
     * @param {!function(FileError)=} errorCallback Callback function for error operations
     */
    NativeFileSystem.Entry.prototype.getParent = function (successCallback, errorCallback) {
        // TODO (issue #241)
        // http://www.w3.org/TR/2011/WD-file-system-api-20110419/#widl-Entry-remove
    };
    
    /**
<<<<<<< HEAD
     * Look up metadata about this Entry
     * @param {!function(Metadata)} successCallback Callback function for successful operations
     * @param {!function(number)=} errorCallback Callback function for error operations
     *                                          (TODO #2057: should pass a FileError)
=======
     * @param {!function(Metadata)} successCallBack
     * @param {!function(DOMError)} errorCallback
>>>>>>> 4a1a9628
     */
    NativeFileSystem.Entry.prototype.getMetadata = function (successCallBack, errorCallback) {
        brackets.fs.stat(this.fullPath, function (err, stat) {
            if (err === brackets.fs.NO_ERROR) {
                var metadata = new NativeFileSystem.Metadata(stat.mtime);
                successCallBack(metadata);
            } else {
                errorCallback(new NativeFileError(NativeFileSystem._fsErrorToDOMErrorName(err)));
            }
        });
    };


    /**
     * Implementation of w3 Metadata interface:
     *  http://www.w3.org/TR/2011/WD-file-system-api-20110419/#the-metadata-interface
     *
     * Supplies information about the state of a file or directory
     * @constructor
     * @param {Date} modificationTime Time at which the file or directory was last modified
     */
    NativeFileSystem.Metadata = function (modificationTime) {
        // modificationTime is read only
        this.modificationTime = modificationTime;
    };

    /**
     * Implementation of w3 FileEntry interface:
     *  http://www.w3.org/TR/2011/WD-file-system-api-20110419/#the-fileentry-interface
     *
     * A FileEntry represents a file on a file system.
     *
<<<<<<< HEAD
=======
     * @param {string} name
     * @param {FileSystem} fs
>>>>>>> 4a1a9628
     * @constructor
     * @param {!string} name Full path of the file in the file system
     * @extends {Entry}
     */
    NativeFileSystem.FileEntry = function (name, fs) {
        NativeFileSystem.Entry.call(this, name, false, fs);
    };
    NativeFileSystem.FileEntry.prototype = Object.create(NativeFileSystem.Entry.prototype);
    NativeFileSystem.FileEntry.prototype.constructor = NativeFileSystem.FileEntry;
    NativeFileSystem.FileEntry.prototype.parentClass = NativeFileSystem.Entry.prototype;

    NativeFileSystem.FileEntry.prototype.toString = function () {
        return "[FileEntry " + this.fullPath + "]";
    };
    
    /**
     * Creates a new FileWriter associated with the file that this FileEntry represents.
<<<<<<< HEAD
     * @param {!function(FileWriter)} successCallback Callback function for successful operations
     * @param {!function(number)=} errorCallback Callback function for error operations
     *                                           (TODO #2057: should pass a FileError)
=======
     *
     * @param {!function(FileWriter)} successCallback
     * @param {!function(DOMError)} errorCallback
>>>>>>> 4a1a9628
     */
    NativeFileSystem.FileEntry.prototype.createWriter = function (successCallback, errorCallback) {
        var fileEntry = this;

        /**
         * Implementation of w3 FileWriter interface:
         *  http://www.w3.org/TR/2011/WD-file-writer-api-20110419/#the-filewriter-interface
         * 
         * A FileWriter expands on the FileSaver interface to allow for multiple write actions,
         * rather than just saving a single Blob.
         * 
         * @constructor
         * @param {Blob} data The Blob of data to be saved to a file
         * @extends {FileSaver}
         */
        var FileWriter = function (data) {
            NativeFileSystem.FileSaver.call(this, data);

            // FileWriter private memeber vars
            this._length = 0;
            this._position = 0;
        };

        /**
         * The length of the file
         */
        FileWriter.prototype.length = function () {
            return this._length;
        };

        /**
         * The byte offset at which the next write to the file will occur.
         */
        FileWriter.prototype.position = function () {
            return this._position;
        };

        /**
         * Write the supplied data to the file at position
         * @param {string} data The data to write
         */
        FileWriter.prototype.write = function (data) {
            // TODO (issue #241): handle Blob data instead of string
            // http://www.w3.org/TR/2011/WD-file-writer-api-20110419/#widl-FileWriter-write
            
            if (data === null || data === undefined) {
                throw new Error();
            }

            if (this.readyState === NativeFileSystem.FileSaver.WRITING) {
                throw new NativeFileSystem.FileException(NativeFileSystem.FileException.INVALID_STATE_ERR);
            }

            this._readyState = NativeFileSystem.FileSaver.WRITING;

            if (this.onwritestart) {
                // TODO (issue #241): progressevent
                this.onwritestart();
            }

            var self = this;

            brackets.fs.writeFile(fileEntry.fullPath, data, _FSEncodings.UTF8, function (err) {

                if ((err !== brackets.fs.NO_ERROR) && self.onerror) {
                    var fileError = new NativeFileError(NativeFileSystem._fsErrorToDOMErrorName(err));

                    // TODO (issue #241): set readonly FileSaver.error attribute
                    // self._error = fileError;
                    self.onerror(fileError);

                    // TODO (issue #241): partial write, update length and position
                }
                // else {
                    // TODO (issue #241): After changing data argument to Blob, use
                    // Blob.size to update position and length upon successful
                    // completion of a write.

                    // self.position = ;
                    // self.length = ;
                // }

                // DONE is set regardless of error
                self._readyState = NativeFileSystem.FileSaver.DONE;
                
                if (self.onwrite) {
                    // TODO (issue #241): progressevent
                    self.onwrite();
                }

                if (self.onwriteend) {
                    // TODO (issue #241): progressevent
                    self.onwriteend();
                }
            });
        };

        /**
         * Seek sets the file position at which the next write will occur
         * @param {!number} offset An absolute byte offset into the file. If offset is greater than
         *                      length, length is used instead. If offset is less than zero, length
         *                      is added to it, so that it is treated as an offset back from the end 
         *                      of the file. If it is still less than zero, zero is used
         */
        FileWriter.prototype.seek = function (offset) {
            // TODO (issue #241)
            // http://www.w3.org/TR/2011/WD-file-writer-api-20110419/#widl-FileWriter-seek
        };

        /**
         * Changes the length of the file to that specified
         * @param {!number} size The size to which the length of the file is to be adjusted, 
         *                      measured in bytes
         */
        FileWriter.prototype.truncate = function (size) {
            // TODO (issue #241)
            // http://www.w3.org/TR/2011/WD-file-writer-api-20110419/#widl-FileWriter-truncate
        };

        var fileWriter = new FileWriter();

        // initialize file length
        var result = new $.Deferred();
        brackets.fs.readFile(fileEntry.fullPath, _FSEncodings.UTF8, function (err, contents) {
            // Ignore "file not found" errors. It's okay if the file doesn't exist yet.
            if (err !== brackets.fs.ERR_NOT_FOUND) {
                fileWriter._err = err;
            }
            
            if (contents) {
                fileWriter._length = contents.length;
            }
            
            result.resolve();
        });

        result.done(function () {
            if (fileWriter._err && (errorCallback !== undefined)) {
                errorCallback(new NativeFileError(NativeFileSystem._fsErrorToDOMErrorName(fileWriter._err)));
            } else if (successCallback !== undefined) {
                successCallback(fileWriter);
            }
        });
    };

    /**
<<<<<<< HEAD
     * Returns a File that represents the current state of the file that this FileEntry represents
     * @param {!function(File)} successCallback Callback function for successful operations
     * @param {!function(FileError)=} errorCallback Callback function for error operations
=======
     * Obtains the File object for a FileEntry object
     *
     * @param {!function(File)} successCallback
     * @param {!function(DOMError)} errorCallback
>>>>>>> 4a1a9628
     */
    NativeFileSystem.FileEntry.prototype.file = function (successCallback, errorCallback) {
        var newFile = new NativeFileSystem.File(this);
        successCallback(newFile);

        // TODO (issue #241): errorCallback
    };

    /**
     * This class extends the FileException interface described in to add
     * several new error codes. Any errors that need to be reported synchronously,
     * including all that occur during use of the synchronous filesystem methods,
     * are reported using the FileException exception.
     *
     * @param {number} code The code attribute, on getting, must return one of the
     * constants of the FileException exception, which must be the most appropriate
     * code from the table below.
     */
    NativeFileSystem.FileException = function (code) {
        this.code = code || 0;
    };

    // FileException constants
    Object.defineProperties(
        NativeFileSystem.FileException,
        {
            NOT_FOUND_ERR:                { value: 1, writable: false },
            SECURITY_ERR:                 { value: 2, writable: false },
            ABORT_ERR:                    { value: 3, writable: false },
            NOT_READABLE_ERR:             { value: 4, writable: false },
            ENCODING_ERR:                 { value: 5, writable: false },
            NO_MODIFICATION_ALLOWED_ERR:  { value: 6, writable: false },
            INVALID_STATE_ERR:            { value: 7, writable: false },
            SYNTAX_ERR:                   { value: 8, writable: false },
            QUOTA_EXCEEDED_ERR:           { value: 10, writable: false }
        }
    );

    /**
     * Implementation of w3 FileSaver interface
     *  http://www.w3.org/TR/2011/WD-file-writer-api-20110419/#the-filesaver-interface
     *
     * FileSaver provides methods to monitor the asynchronous writing of blobs
     * to disk using progress events and event handler attributes.
     *
     * FileSaver is specified to be used within the context of the global
     * object (Window) and within Web Workers.
     *
     * @constructor
     * @param {Blob} data The Blob of data to be saved to a file
     */
    NativeFileSystem.FileSaver = function (data) {
        // FileSaver private member vars
        this._data = data;
        this._readyState = NativeFileSystem.FileSaver.INIT;
        this._error = null;
    };

    // FileSaver constants
    Object.defineProperties(
        NativeFileSystem.FileSaver,
        {
            INIT:     { value: 1, writable: false },
            WRITING:  { value: 2, writable: false },
            DONE:     { value: 3, writable: false }
        }
    );
    
    /**
     * The state the FileSaver object is at the moment (INIT, WRITING, DONE)
     */
    NativeFileSystem.FileSaver.prototype.readyState = function () {
        return this._readyState;
    };
    
    /**
     * Aborts a saving operation
     */
    NativeFileSystem.FileSaver.prototype.abort = function () {
        // TODO (issue #241): http://dev.w3.org/2009/dap/file-system/file-writer.html#widl-FileSaver-abort-void

        // If readyState is DONE or INIT, terminate this overall series of steps without doing anything else..
        if (this._readyState === NativeFileSystem.FileSaver.INIT || this._readyState === NativeFileSystem.FileSaver.DONE) {
            return;
        }

        // TODO (issue #241): Terminate any steps having to do with writing a file.

        // Set the error attribute to a FileError object with the code ABORT_ERR.
        this._error = new NativeFileError(NativeFileError.ABORT_ERR);

        // Set readyState to DONE.
        this._readyState = NativeFileSystem.FileSaver.DONE;

        /*
        TODO (issue #241): 
        Dispatch a progress event called abort
        Dispatch a progress event called writeend
        Stop dispatching any further progress events.
        Terminate this overall set of steps.
        */
    };

    /**
     * Implementation of w3 DirectoryEntry interface:
     *  http://www.w3.org/TR/2011/WD-file-system-api-20110419/#the-directoryentry-interface
     *
     * The DirectoryEntry class represents a directory on a file system.
     *
     * @constructor
<<<<<<< HEAD
     * @param {string} name Full path of the directory in the file system
=======
     * @param {string} name
     * @param {FileSystem} fs
>>>>>>> 4a1a9628
     * @extends {Entry}
     */
    NativeFileSystem.DirectoryEntry = function (name, fs) {
        NativeFileSystem.Entry.call(this, name, true, fs);

        // TODO (issue #241): void removeRecursively (VoidCallback successCallback, optional ErrorCallback errorCallback);
    };
    NativeFileSystem.DirectoryEntry.prototype = Object.create(NativeFileSystem.Entry.prototype);
    NativeFileSystem.DirectoryEntry.prototype.constructor = NativeFileSystem.DirectoryEntry;
    NativeFileSystem.DirectoryEntry.prototype.parentClass = NativeFileSystem.Entry.prototype;
    
    NativeFileSystem.DirectoryEntry.prototype.toString = function () {
        return "[DirectoryEntry " + this.fullPath + "]";
    };
    
    /**
<<<<<<< HEAD
     * Creates or looks up a directory
     * @param {!string} path Either an absolute path or a relative path from this DirectoryEntry
     *                      to the directory to be looked up or created
     * @param {{!{create:?boolean, exclusive:?boolean}}} options Object with the flags "create" 
     *                      and "exclusive" to modify the method behavior based on 
     *                      http://www.w3.org/TR/2011/WD-file-system-api-20110419/#widl-DirectoryEntry-getDirectory
     * @param {!function(Entry)} successCallback Callback function for successful operations
     * @param {!function(FileError)} errorCallback Callback function for error operations
     *                      (TODO #2057: should consistently pass a FileError)
=======
     * @param {!string} path
     * @param {!{create:?boolean, exclusive:?boolean}} options
     * @param {!function(DirectoryEntry)} successCallback
     * @param {!function(DOMError)} errorCallback
>>>>>>> 4a1a9628
     */
    NativeFileSystem.DirectoryEntry.prototype.getDirectory = function (path, options, successCallback, errorCallback) {
        var directoryFullPath = path,
            filesystem = this.filesystem;
        
        function isRelativePath(path) {
            // If the path contains a colons it must be a full path on Windows (colons are
            // not valid path characters on mac or in URIs)
            if (path.indexOf(":") !== -1) {
                return false;
            }
            
            // For everyone else, absolute paths start with a "/"
            return path[0] !== "/";
        }

        // resolve relative paths relative to the DirectoryEntry
        if (isRelativePath(path)) {
            directoryFullPath = this.fullPath + path;
        }

        var createDirectoryEntry = function () {
            if (successCallback) {
                successCallback(new NativeFileSystem.DirectoryEntry(directoryFullPath, filesystem));
            }
        };

        var createDirectoryError = function (err) {
            if (errorCallback) {
                errorCallback(new NativeFileError(NativeFileSystem._fsErrorToDOMErrorName(err)));
            }
        };

        // Use stat() to check if file exists
        brackets.fs.stat(directoryFullPath, function (err, stats) {
            if ((err === brackets.fs.NO_ERROR)) {
                // NO_ERROR implies the path already exists

                // throw error if the file the path is not a directory
                if (!stats.isDirectory()) {
                    if (errorCallback) {
                        errorCallback(new NativeFileError(NativeFileError.TYPE_MISMATCH_ERR));
                    }

                    return;
                }

                // throw error if the file exists but create is exclusive
                if (options.create && options.exclusive) {
                    if (errorCallback) {
                        errorCallback(new NativeFileError(NativeFileError.PATH_EXISTS_ERR));
                    }

                    return;
                }

                // Create a file entry for the existing directory. If create == true,
                // a file entry is created without error.
                createDirectoryEntry();
            } else if (err === brackets.fs.ERR_NOT_FOUND) {
                // ERR_NOT_FOUND implies we write a new, empty file

                // create the file
                if (options.create) {
                    // TODO: Pass permissions. The current implementation of fs.makedir() always 
                    // creates the directory with the full permissions available to the current user. 
                    brackets.fs.makedir(directoryFullPath, 0, function (err) {
                        if (err) {
                            createDirectoryError(err);
                        } else {
                            createDirectoryEntry();
                        }
                    });
                    return;
                }

                // throw error if file not found and the create == false
                if (errorCallback) {
                    errorCallback(new NativeFileError(NativeFileError.NOT_FOUND_ERR));
                }
            } else {
                // all other brackets.fs.stat() errors
                createDirectoryError(err);
            }
        });
    };
    
    /**
     * Deletes a directory and all of its contents, if any
     * @param {!function()} successCallback Callback function for successful operations
     * @param {!function(FileError)=} errorCallback Callback function for error operations
     */
    NativeFileSystem.DirectoryEntry.prototype.removeRecursively = function (successCallback, errorCallback) {
        // TODO (issue #241)
        // http://www.w3.org/TR/2011/WD-file-system-api-20110419/#widl-DirectoryEntry-removeRecursively
    };

    /**
     * Creates a new DirectoryReader to read Entries from this Directory
     * @returns {DirectoryReader} A DirectoryReader instance to read the Directory's entries
     */
    NativeFileSystem.DirectoryEntry.prototype.createReader = function () {
        var dirReader = new NativeFileSystem.DirectoryReader();
        dirReader._directory = this;

        return dirReader;
    };

    /**
     * Creates or looks up a file.
     *
     * @param {!string} path Either an absolute path or a relative path from this
     *        DirectoryEntry to the file to be looked up or created. It is an error
     *        to attempt to create a file whose immediate parent does not yet
     *        exist.
<<<<<<< HEAD
     * @param {!{create:?boolean, exclusive:?boolean}=} options
     * @param {!function(FileEntry)=} successCallback
     * @param {!function(FileError|number)=} errorCallback  (TODO #2057: should consistently pass a FileError)
=======
     * @param {!{create:?boolean, exclusive:?boolean}} options
     * @param {!function(FileEntry)} successCallback
     * @param {!function(DOMError} errorCallback
>>>>>>> 4a1a9628
     */
    NativeFileSystem.DirectoryEntry.prototype.getFile = function (path, options, successCallback, errorCallback) {
        var fileFullPath = path,
            filesystem = this.filesystem;
        
        function isRelativePath(path) {
            // If the path contains a colons it must be a full path on Windows (colons are
            // not valid path characters on mac or in URIs)
            if (path.indexOf(":") !== -1) {
                return false;
            }
            
            // For everyone else, absolute paths start with a "/"
            return path[0] !== "/";
        }

        // resolve relative paths relative to the DirectoryEntry
        if (isRelativePath(path)) {
            fileFullPath = this.fullPath + path;
        }

        var createFileEntry = function () {
            if (successCallback) {
                successCallback(new NativeFileSystem.FileEntry(fileFullPath, filesystem));
            }
        };

        var createFileError = function (err) {
            if (errorCallback) {
                errorCallback(new NativeFileError(NativeFileSystem._fsErrorToDOMErrorName(err)));
            }
        };

        // Use stat() to check if file exists
        brackets.fs.stat(fileFullPath, function (err, stats) {
            if ((err === brackets.fs.NO_ERROR)) {
                // NO_ERROR implies the path already exists

                // throw error if the file the path is a directory
                if (stats.isDirectory()) {
                    if (errorCallback) {
                        errorCallback(new NativeFileError(NativeFileError.TYPE_MISMATCH_ERR));
                    }

                    return;
                }

                // throw error if the file exists but create is exclusive
                if (options.create && options.exclusive) {
                    if (errorCallback) {
                        errorCallback(new NativeFileError(NativeFileError.PATH_EXISTS_ERR));
                    }

                    return;
                }

                // Create a file entry for the existing file. If create == true,
                // a file entry is created without error.
                createFileEntry();
            } else if (err === brackets.fs.ERR_NOT_FOUND) {
                // ERR_NOT_FOUND implies we write a new, empty file

                // create the file
                if (options.create) {
                    brackets.fs.writeFile(fileFullPath, "", _FSEncodings.UTF8, function (err) {
                        if (err) {
                            createFileError(err);
                        } else {
                            createFileEntry();
                        }
                    });

                    return;
                }

                // throw error if file not found and the create == false
                if (errorCallback) {
                    errorCallback(new NativeFileError(NativeFileError.NOT_FOUND_ERR));
                }
            } else {
                // all other brackets.fs.stat() errors
                createFileError(err);
            }
        });
    };

    /**
     * Implementation of w3 DirectoryReader interface:
     *  http://www.w3.org/TR/2011/WD-file-system-api-20110419/#the-directoryreader-interface
     *
     * A DirectoryReader lets a user list files and directories in a directory
     *
     * @constructor
     */
    NativeFileSystem.DirectoryReader = function () {

    };

    /**
     * Read the next block of entries from this directory
     * @param {!function(Array.<Entry>)} successCallback
<<<<<<< HEAD
     * @param {!function(FileError|number)=} errorCallback (TODO #2057: should consistently pass a FileError)
=======
     * @param {!function(DOMError} errorCallback
     * @returns {Array.<Entry>}
>>>>>>> 4a1a9628
     */
    NativeFileSystem.DirectoryReader.prototype.readEntries = function (successCallback, errorCallback) {
        var rootPath = this._directory.fullPath,
            filesystem = this.filesystem;
        
        brackets.fs.readdir(rootPath, function (err, filelist) {
            if (!err) {
                var entries = [];
                var lastError = null;

                // call success immediately if this directory has no files
                if (filelist.length === 0) {
                    successCallback(entries);
                    return;
                }

                // stat() to determine type of each entry, then populare entries array with objects
                var masterPromise = Async.doInParallel(filelist, function (filename, index) {
                    
                    var deferred = new $.Deferred();
                    var itemFullPath = rootPath + filelist[index];
                    
                    brackets.fs.stat(itemFullPath, function (statErr, statData) {
                        if (!statErr) {
                            if (statData.isDirectory()) {
                                entries[index] = new NativeFileSystem.DirectoryEntry(itemFullPath, filesystem);
                            } else if (statData.isFile()) {
                                entries[index] = new NativeFileSystem.FileEntry(itemFullPath, filesystem);
                            } else {
                                entries[index] = null;  // neither a file nor a dir, so don't include it
                            }
                            deferred.resolve();
                        } else {
                            lastError = new NativeFileError(NativeFileSystem._fsErrorToDOMErrorName(statErr));
                            deferred.reject(lastError);
                        }
                    });
                    
                    return deferred.promise();
                }, true);

                // We want the error callback to get called after some timeout (in case some deferreds don't return).
                // So, we need to wrap masterPromise in another deferred that has this timeout functionality    
                var timeoutWrapper = Async.withTimeout(masterPromise, NativeFileSystem.ASYNC_TIMEOUT);

                // Add the callbacks to this top-level Promise, which wraps all the individual deferred objects
                timeoutWrapper.then(
                    function () { // success
                        // The entries array may have null values if stat returned things that were
                        // neither a file nor a dir. So, we need to clean those out.
                        var cleanedEntries = [], i;
                        for (i = 0; i < entries.length; i++) {
                            if (entries[i]) {
                                cleanedEntries.push(entries[i]);
                            }
                        }
                        successCallback(cleanedEntries);
                    },
                    function (err) { // error
                        if (err === Async.ERROR_TIMEOUT) {
                            // SECURITY_ERR is the HTML5 File catch-all error, and there isn't anything
                            // more fitting for a timeout.
                            err = new NativeFileError(NativeFileError.SECURITY_ERR);
                        } else {
                            err = lastError;
                        }
                        
                        if (errorCallback) {
                            errorCallback(err);
                        }
                    }
                );

            } else { // There was an error reading the initial directory.
                errorCallback(new NativeFileError(NativeFileSystem._fsErrorToDOMErrorName(err)));
            }
        });
    };

    /**
     * Implementation of w3 FileReader interface:
     *  http://www.w3.org/TR/2011/WD-FileAPI-20111020/#FileReader-interface
     *
     * A FileReader provides methods to read File objects or Blob objects into memory, and to
     * access the data from those Files or Blobs using progress events and event handler attributes
     *
     * @constructor
     * @extends {EventTarget}
     */
    NativeFileSystem.FileReader = function () {
        // TODO (issue #241): this classes should extend EventTarget

        // states
        this.EMPTY = 0;
        this.LOADING = 1;
        this.DONE = 2;

        // readyState is read only
        this.readyState = this.EMPTY;

        // File or Blob data
        // TODO (issue #241): readonly attribute any result;
        // TODO (issue #241): readonly attribute DOMError error;

        // event handler attributes
        this.onloadstart = null;
        this.onprogress = null;
        this.onload = null;
        this.onabort = null;
        this.onerror = null;
        this.onloadend = null;
    };
    // TODO (issue #241): extend EventTarget (draft status, not implememnted in webkit)
    // NativeFileSystem.FileReader.prototype = Object.create(NativeFileSystem.EventTarget.prototype);
    
    /**
     * Reads a Blob as an array buffer
     * @param {Blob} blob The data to read
     */
    NativeFileSystem.FileReader.prototype.readAsArrayBuffer = function (blob) {
        // TODO (issue #241): implement
        // http://www.w3.org/TR/2011/WD-FileAPI-20111020/#dfn-readAsArrayBuffer
    };
    
    /**
     * Reads a Blob as a binary string
     * @param {Blob} blob The data to read
     */
    NativeFileSystem.FileReader.prototype.readAsBinaryString = function (blob) {
        // TODO (issue #241): implement
        // http://www.w3.org/TR/2011/WD-FileAPI-20111020/#dfn-readAsBinaryStringAsync
    };
    
    /**
     * Reads a Blob as a data url
     * @param {Blob} blob The data to read
     */
    NativeFileSystem.FileReader.prototype.readAsDataURL = function (blob) {
        // TODO (issue #241): implement
        // http://www.w3.org/TR/2011/WD-FileAPI-20111020/#dfn-readAsDataURL
    };
    
    /**
     * Aborts a File reading operation
     */
    NativeFileSystem.FileReader.prototype.abort = function () {
        // TODO (issue #241): implement
        // http://www.w3.org/TR/2011/WD-FileAPI-20111020/#dfn-abort
    };
    
    /**
     * Reads a Blob as text
     * @param {Blob} blob The data to read
     * @param {string} encoding (IANA Encoding Name)
     */
    NativeFileSystem.FileReader.prototype.readAsText = function (blob, encoding) {
        var self = this;

        if (!encoding) {
            encoding = Encodings.UTF8;
        }
        
        var internalEncoding  = Encodings._IANAToFS(encoding);

        if (this.readyState === this.LOADING) {
            throw new InvalidateStateError();
        }

        this.readyState = this.LOADING;

        if (this.onloadstart) {
            this.onloadstart(); // TODO (issue #241): progressevent
        }

        brackets.fs.readFile(blob._fullPath, internalEncoding, function (err, data) {

            // TODO (issue #241): the event objects passed to these event handlers is fake and incomplete right now
            var fakeEvent = {
                loaded: 0,
                total: 0
            };

            // The target for this event is the FileReader and the data/err result is stored in the FileReader
            fakeEvent.target = self;
            self.result = data;
            self.error = new NativeFileError(NativeFileSystem._fsErrorToDOMErrorName(err));

            if (err) {
                self.readyState = self.DONE;
                if (self.onerror) {
                    self.onerror(fakeEvent);
                }
            } else {
                self.readyState = self.DONE;

                // TODO (issue #241): this should be the file/blob size, but we don't have code to get that yet, so for know assume a file size of 1
                // and since we read the file in one go, assume 100% after the first read
                fakeEvent.loaded = 1;
                fakeEvent.total = 1;

                if (self.onprogress) {
                    self.onprogress(fakeEvent);
                }

                // TODO (issue #241): onabort not currently supported since our native implementation doesn't support it
                // if (self.onabort)
                //    self.onabort(fakeEvent);

                if (self.onload) {
                    self.onload(fakeEvent);
                }

                if (self.onloadend) {
                    self.onloadend();
                }
            }

        });
    };

    /**
     * Implementation of w3 Blob interface:
     *  http://www.w3.org/TR/2011/WD-FileAPI-20111020/#blob
     *
     * A Blob represents immutable raw data. 
     *
     * @constructor
     * @param {string} fullPath Absolute path of the Blob
     */
    NativeFileSystem.Blob = function (fullPath) {
        this._fullPath = fullPath;
        
        // TODO (issue #241): implement, readonly
        this.size = 0;
        
        // TODO (issue #241): implement, readonly
        this.type = null;
    };
    
    /**
     * Returns a new Blob object with bytes ranging from the optional start parameter 
     * up to but not including the optional end parameter
     * @param {!number=} start Start point of a slice treated as a byte-order position
     * @param {!number=} end End point of a slice. If end is undefined, size will be used. If 
     *                      end is negative, max(size+end, 0) will be used. In any other case,
     *                      the slice will finish at min(end, size)
     * @param {!string=} contentType HTTP/1.1 Content-Type header on the Blob
     * @returns {Blob} 
     */
    NativeFileSystem.Blob.prototype.slice = function (start, end, contentType) {
        // TODO (issue #241): implement
        // http://www.w3.org/TR/2011/WD-FileAPI-20111020/#dfn-slice
    };
    
    /**
     * Implementation of w3 File interface:
     *  http://www.w3.org/TR/2011/WD-FileAPI-20111020/#file
     *
     * @constructor
     * @param {Entry} entry The Entry pointing to the File
     * @extends {Blob}
     */
    NativeFileSystem.File = function (entry) {
        NativeFileSystem.Blob.call(this, entry.fullPath);
        
        // TODO (issue #241): implement, readonly
        this.name = "";
        
        // TODO (issue #241): implement, readonly
        this.lastModifiedDate = null;
    };
<<<<<<< HEAD

    /**
     * Implementation of HTML file API error code return class. Note that we don't
     * actually define the error codes here--we rely on the browser's built-in FileError
     * class's constants. In other words, external clients of this API should always
     * use FileError.<constant-name>, not NativeFileSystem.FileError.<constant-name>.
=======
    
    /**
     * Implementation of w3 FileSystem interface
     *  http://www.w3.org/TR/file-system-api/#the-filesystem-interface
>>>>>>> 4a1a9628
     *
     * FileSystem represents a file system
     */
    NativeFileSystem.FileSystem = function (path) {

        /**
         * This is the name of the file system and must be unique across the list
         * of exposed file systems.
         * @const
         * @type {string}
         */
        Object.defineProperty(this, "name", {
            value: path,
            writable: false
        });
        
        /**
         * The root directory of the file system.
         * @const
         * @type {DirectoryEntry}
         */
        Object.defineProperty(this, "root", {
            value: new NativeFileSystem.DirectoryEntry(path, this),
            writable: false
        });
    };

    // Define public API
    exports.NativeFileSystem    = NativeFileSystem;
});<|MERGE_RESOLUTION|>--- conflicted
+++ resolved
@@ -89,26 +89,6 @@
 define(function (require, exports, module) {
     "use strict";
 
-<<<<<<< HEAD
-    //define FileError as currently ONLY Chrome implements the File API W3C Working Draft
-    window.FileError = window.FileError || {
-        NOT_FOUND_ERR: 1,
-        SECURITY_ERR: 2,
-        ABORT_ERR: 3,
-        NOT_READABLE_ERR: 4,
-        ENCODING_ERR: 5,
-        NO_MODIFICATION_ALLOWED_ERR: 6,
-        INVALID_STATE_ERR: 7,
-        SYNTAX_ERR: 8,
-        INVALID_MODIFICATION_ERR: 9,
-        QUOTA_EXCEEDED_ERR: 10,
-        TYPE_MISMATCH_ERR: 11,
-        PATH_EXISTS_ERR: 12
-    };
-    
-    var Async = require("utils/Async");
-
-=======
     var Async           = require("utils/Async"),
         NativeFileError = require("file/NativeFileError");
                 
@@ -122,7 +102,6 @@
      * and FileEntry read/write capabilities are mostly implemented, but
      * delete is not. File writing is limited to UTF-8 text.
      */
->>>>>>> 4a1a9628
     var NativeFileSystem = {
         
         /** 
@@ -137,7 +116,6 @@
         /**
          * Shows a modal dialog for selecting and opening files
          *
-<<<<<<< HEAD
          * @param {bool} allowMultipleSelection Allows selecting more than one file at a time
          * @param {bool} chooseDirectories Allows directories to be opened
          * @param {string} title The title for the window
@@ -150,16 +128,6 @@
                                         Receives an array with the selected paths as first parameter.
          * @param {!function(number)} errorCallback Callback function for error operations. 
          *                              (TODO #2057: should this pass a FileError?)
-=======
-         * @param {bool} allowMultipleSelection
-         * @param {bool} chooseDirectories
-         * @param {string} title
-         * @param {string} initialPath
-         * @param {Array.<string>} fileTypes
-         * @param {!function(Array.<string>)} successCallback
-         * @param {!function(DOMError)} errorCallback
-         * @constructor
->>>>>>> 4a1a9628
          */
         showOpenDialog: function (allowMultipleSelection,
                                   chooseDirectories,
@@ -188,7 +156,6 @@
             );
         },
 
-<<<<<<< HEAD
         /**
          * Implementation of w3 requestFileSystem entry point
          * @param {!string} path Path of the file in the system
@@ -196,13 +163,6 @@
          *                                          Receives a DirectoryEntry pointing to the path
          * @param {!function(number)} errorCallback Callback function for errors, including permission errors.
          *                                          (TODO #2057: should pass a FileError)
-=======
-        /** requestNativeFileSystem
-         *
-         * @param {!string} path
-         * @param {!function(FileSystem)} successCallback
-         * @param {!function(DOMError)} errorCallback
->>>>>>> 4a1a9628
          */
         requestNativeFileSystem: function (path, successCallback, errorCallback) {
             brackets.fs.stat(path, function (err, data) {
@@ -329,15 +289,10 @@
      *
      * Base class for representing entries in a file system (FileEntry or DirectoryEntry)
      *
-<<<<<<< HEAD
-=======
-     * @param {string} fullPath
-     * @param {boolean} isDirectory
-     * @param {FileSystem} fs
->>>>>>> 4a1a9628
      * @constructor
      * @param {string} fullPath The full absolute path from the root to the entry
      * @param {boolean} isDirectory Indicates that the entry is a directory
+     * @param {FileSystem} fs
      */
     NativeFileSystem.Entry = function (fullPath, isDirectory, fs) {
         this.isDirectory = isDirectory;
@@ -423,15 +378,9 @@
     };
     
     /**
-<<<<<<< HEAD
      * Look up metadata about this Entry
      * @param {!function(Metadata)} successCallback Callback function for successful operations
-     * @param {!function(number)=} errorCallback Callback function for error operations
-     *                                          (TODO #2057: should pass a FileError)
-=======
-     * @param {!function(Metadata)} successCallBack
-     * @param {!function(DOMError)} errorCallback
->>>>>>> 4a1a9628
+     * @param {!function(DOMError)=} errorCallback Callback function for error operations
      */
     NativeFileSystem.Entry.prototype.getMetadata = function (successCallBack, errorCallback) {
         brackets.fs.stat(this.fullPath, function (err, stat) {
@@ -464,13 +413,9 @@
      *
      * A FileEntry represents a file on a file system.
      *
-<<<<<<< HEAD
-=======
-     * @param {string} name
-     * @param {FileSystem} fs
->>>>>>> 4a1a9628
      * @constructor
      * @param {!string} name Full path of the file in the file system
+     * @param {Filesystem} fs
      * @extends {Entry}
      */
     NativeFileSystem.FileEntry = function (name, fs) {
@@ -486,15 +431,8 @@
     
     /**
      * Creates a new FileWriter associated with the file that this FileEntry represents.
-<<<<<<< HEAD
      * @param {!function(FileWriter)} successCallback Callback function for successful operations
-     * @param {!function(number)=} errorCallback Callback function for error operations
-     *                                           (TODO #2057: should pass a FileError)
-=======
-     *
-     * @param {!function(FileWriter)} successCallback
-     * @param {!function(DOMError)} errorCallback
->>>>>>> 4a1a9628
+     * @param {!function(DOMError)=} errorCallback Callback function for error operations
      */
     NativeFileSystem.FileEntry.prototype.createWriter = function (successCallback, errorCallback) {
         var fileEntry = this;
@@ -641,16 +579,9 @@
     };
 
     /**
-<<<<<<< HEAD
      * Returns a File that represents the current state of the file that this FileEntry represents
      * @param {!function(File)} successCallback Callback function for successful operations
-     * @param {!function(FileError)=} errorCallback Callback function for error operations
-=======
-     * Obtains the File object for a FileEntry object
-     *
-     * @param {!function(File)} successCallback
-     * @param {!function(DOMError)} errorCallback
->>>>>>> 4a1a9628
+     * @param {!function(DOMError)=} errorCallback Callback function for error operations
      */
     NativeFileSystem.FileEntry.prototype.file = function (successCallback, errorCallback) {
         var newFile = new NativeFileSystem.File(this);
@@ -761,12 +692,8 @@
      * The DirectoryEntry class represents a directory on a file system.
      *
      * @constructor
-<<<<<<< HEAD
      * @param {string} name Full path of the directory in the file system
-=======
-     * @param {string} name
      * @param {FileSystem} fs
->>>>>>> 4a1a9628
      * @extends {Entry}
      */
     NativeFileSystem.DirectoryEntry = function (name, fs) {
@@ -783,7 +710,6 @@
     };
     
     /**
-<<<<<<< HEAD
      * Creates or looks up a directory
      * @param {!string} path Either an absolute path or a relative path from this DirectoryEntry
      *                      to the directory to be looked up or created
@@ -791,14 +717,7 @@
      *                      and "exclusive" to modify the method behavior based on 
      *                      http://www.w3.org/TR/2011/WD-file-system-api-20110419/#widl-DirectoryEntry-getDirectory
      * @param {!function(Entry)} successCallback Callback function for successful operations
-     * @param {!function(FileError)} errorCallback Callback function for error operations
-     *                      (TODO #2057: should consistently pass a FileError)
-=======
-     * @param {!string} path
-     * @param {!{create:?boolean, exclusive:?boolean}} options
-     * @param {!function(DirectoryEntry)} successCallback
-     * @param {!function(DOMError)} errorCallback
->>>>>>> 4a1a9628
+     * @param {!function(DOMError)} errorCallback Callback function for error operations
      */
     NativeFileSystem.DirectoryEntry.prototype.getDirectory = function (path, options, successCallback, errorCallback) {
         var directoryFullPath = path,
@@ -914,15 +833,9 @@
      *        DirectoryEntry to the file to be looked up or created. It is an error
      *        to attempt to create a file whose immediate parent does not yet
      *        exist.
-<<<<<<< HEAD
      * @param {!{create:?boolean, exclusive:?boolean}=} options
      * @param {!function(FileEntry)=} successCallback
      * @param {!function(FileError|number)=} errorCallback  (TODO #2057: should consistently pass a FileError)
-=======
-     * @param {!{create:?boolean, exclusive:?boolean}} options
-     * @param {!function(FileEntry)} successCallback
-     * @param {!function(DOMError} errorCallback
->>>>>>> 4a1a9628
      */
     NativeFileSystem.DirectoryEntry.prototype.getFile = function (path, options, successCallback, errorCallback) {
         var fileFullPath = path,
@@ -1024,12 +937,8 @@
     /**
      * Read the next block of entries from this directory
      * @param {!function(Array.<Entry>)} successCallback
-<<<<<<< HEAD
-     * @param {!function(FileError|number)=} errorCallback (TODO #2057: should consistently pass a FileError)
-=======
      * @param {!function(DOMError} errorCallback
      * @returns {Array.<Entry>}
->>>>>>> 4a1a9628
      */
     NativeFileSystem.DirectoryReader.prototype.readEntries = function (successCallback, errorCallback) {
         var rootPath = this._directory.fullPath,
@@ -1301,19 +1210,10 @@
         // TODO (issue #241): implement, readonly
         this.lastModifiedDate = null;
     };
-<<<<<<< HEAD
-
-    /**
-     * Implementation of HTML file API error code return class. Note that we don't
-     * actually define the error codes here--we rely on the browser's built-in FileError
-     * class's constants. In other words, external clients of this API should always
-     * use FileError.<constant-name>, not NativeFileSystem.FileError.<constant-name>.
-=======
     
     /**
      * Implementation of w3 FileSystem interface
      *  http://www.w3.org/TR/file-system-api/#the-filesystem-interface
->>>>>>> 4a1a9628
      *
      * FileSystem represents a file system
      */
