--- conflicted
+++ resolved
@@ -23,11 +23,7 @@
 
 
 /*jslint vars: true, plusplus: true, devel: true, nomen: true, indent: 4, maxerr: 50 */
-<<<<<<< HEAD
-/*global define, $, Mustache, window */
-=======
 /*global define, $, window, Mustache */
->>>>>>> e1bc7b66
 define(function (require, exports, module) {
     "use strict";
     
@@ -43,12 +39,9 @@
         FileUtils           = require("file/FileUtils");
     
     var _naturalWidth = 0,
-<<<<<<< HEAD
-        _fullPath;
-=======
+        _fullPath,
         _scale = 100,
         _scaleDivInfo = null;   // coordinates of hidden scale sticker
->>>>>>> e1bc7b66
     
     /** Update the scale element, i.e. on resize 
      *  @param {!string} currentWidth actual width of image in view
@@ -315,23 +308,15 @@
     function _removeListeners() {
         $(PanelManager).off("editorAreaResize", _onEditorAreaResize);
         $(DocumentManager).off("fileNameChange", _onFileNameChange);
-<<<<<<< HEAD
         window.removeEventListener("focus", _checkFileExists);
-    }
-
-    /** Perform decorations on the view that require loading the image in the browser,
-     *  i.e. getting actual and natural width and height andplacing the scale sticker
-     *   @param {!string} fullPath path to the image file
-=======
         $("#img").off("mousemove", "#img-preview, #img-scale, #img-tip, .img-guide", _showImageTip)
                  .off("mouseleave", "#img-preview, #img-scale, #img-tip, .img-guide", _hideImageTip);
     }
-    
+
     /** 
      * Perform decorations on the view that require loading the image in the browser,
      * i.e. getting actual and natural width and height andplacing the scale sticker
      * @param {!string} fullPath path to the image file
->>>>>>> e1bc7b66
      */
     function render(fullPath) {
         _fullPath = fullPath;
@@ -377,11 +362,10 @@
                      .on("mouseleave", "#img-preview, #img-scale, #img-tip, .img-guide", _hideImageTip);
 
             _updateScale($(this).width());
-<<<<<<< HEAD
+
             // make sure the file in display is still there when window gets focus.
             // close and warn if the file is gone.
             window.addEventListener("focus", _checkFileExists);
-=======
             minimumPixels = Math.floor(minimumPixels * 100 / _scale);
 
             // If the image size is too narrow in width or height, then 
@@ -391,7 +375,6 @@
                 $("#img-preview").css("cursor", "crosshair");
                 $(".img-guide").css("cursor", "crosshair");
             }
->>>>>>> e1bc7b66
         });
     }
     
