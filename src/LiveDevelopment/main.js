--- conflicted
+++ resolved
@@ -155,17 +155,10 @@
 
     /** Setup autostarting of the live development connection */
     function _setupAutoStart() {
-<<<<<<< HEAD
-        var $DocumentManager = $(DocumentManager);
-        $DocumentManager.on("currentDocumentChange", function goLive() {
-            _handleGoLiveCommand();
-            $DocumentManager.off("currentDocumentChange", goLive);
-=======
         brackets.ready(function() {
             if (DocumentManager.getCurrentDocument()) {
                 _handleGoLiveCommand();
             }
->>>>>>> 009928e4
         });
     }
 
