/*
 * Copyright (c) 2012 Adobe Systems Incorporated. All rights reserved.
 *  
 * Permission is hereby granted, free of charge, to any person obtaining a
 * copy of this software and associated documentation files (the "Software"), 
 * to deal in the Software without restriction, including without limitation 
 * the rights to use, copy, modify, merge, publish, distribute, sublicense, 
 * and/or sell copies of the Software, and to permit persons to whom the 
 * Software is furnished to do so, subject to the following conditions:
 *  
 * The above copyright notice and this permission notice shall be included in
 * all copies or substantial portions of the Software.
 *  
 * THE SOFTWARE IS PROVIDED "AS IS", WITHOUT WARRANTY OF ANY KIND, EXPRESS OR
 * IMPLIED, INCLUDING BUT NOT LIMITED TO THE WARRANTIES OF MERCHANTABILITY, 
 * FITNESS FOR A PARTICULAR PURPOSE AND NONINFRINGEMENT. IN NO EVENT SHALL THE
 * AUTHORS OR COPYRIGHT HOLDERS BE LIABLE FOR ANY CLAIM, DAMAGES OR OTHER 
 * LIABILITY, WHETHER IN AN ACTION OF CONTRACT, TORT OR OTHERWISE, ARISING 
 * FROM, OUT OF OR IN CONNECTION WITH THE SOFTWARE OR THE USE OR OTHER 
 * DEALINGS IN THE SOFTWARE.
 * 
 */



/*jslint vars: true, plusplus: true, devel: true, nomen: true, indent: 4, forin: true, maxerr: 50, regexp: true */
/*global define, $, WebSocket, FileError, window, XMLHttpRequest, brackets */

 /**
 * Inspector manages the connection to Chrome/Chromium's remote debugger.
 * See inspector.html for the documentation of the remote debugger.
 *
 * # SETUP
 *
 * To enable remote debugging in Chrome or Chromium open either application
 * with the following parameters:
 *
 *   --enable-remote-debugger --remote-debugging-port=9222
 *
 * This will open an HTTP server on the specified port, which can be used to
 * browse the available remote debugger sessions. In general, every open
 * browser tab can host an individual remote debugger session. The
 * available interfaces can be exported by requesting:
 *
 *   http://127.0.0.1:9222/json
 *
 * The response is a JSON-formatted array that specifies all available remote
 * debugger sessions including the remote debugging web sockets.
 *
 * Inspector can connect directly to a web socket via `connect(socketURL)`, or
 * it can find the web socket that corresponds to the tab at the given URL and
 * connect to it via `connectToURL(url)`. The later returns a promise. To 
 * disconnect use `disconnect()`.
 *
 * # EVENTS
 *
 * Inspector dispatches several connectivity-related events + all remote debugger
 * events (see below). Event handlers are attached via `on(event, function)` and
 * detached via `off(event, function)`.
 *
 *   `connect`    Inspector did successfully connect to the remote debugger
 *   `disconnect` Inspector did disconnect from the remote debugger
 *   `error`      Inspector encountered an error
 *   `message`    Inspector received a message from the remote debugger - this
 *                  provides a low-level entry point to remote debugger events
 *
 * # REMOTE DEBUGGER COMMANDS
 *
 * Commands are executed by calling `{Domain}.{Command}()` with the parameters
 * specified in the order of the remote debugger documentation. These command
 * functions are generated automatically at runtime from Inspector.json. The
 * actual implementation of these functions is found in
 * `_send(method, signature, varargs)`, which verifies, serializes, and
 * transmits the command to the remote debugger. If the last parameter of any
 * command function call is a function, it will be used as the callback.
 *
 * # REMOTE DEBUGGER EVENTS
 *
 * Debugger events are dispatched as regular events using {Domain}.{Event} as
 * the event name. The handler function will be called with a single parameter
 * that stores all returned values as an object.
 */
define(function Inspector(require, exports, module) {
    "use strict";

<<<<<<< HEAD
    var AppInit = require("utils/AppInit");
    
=======
    var Async = require("utils/Async");

>>>>>>> de997907
    // jQuery exports object for events
    var $exports = $(exports);

    var _messageId = 1; // id used for remote method calls, auto-incrementing
    var _messageCallbacks = {}; // {id -> function} for remote method calls
    var _socket; // remote debugger WebSocket
    var _connectDeferred; // The deferred connect

    var isConnected;    // Only used when running in browser
    
    function _postMsg(msg) {
        window.postMessage(msg, "*");
    }
    
    /** Check a parameter value against the given signature
     * This only checks for optional parameters, not types
     * Type checking is complex because of $ref and done on the remote end anyways
     * @param {signature}
     * @param {value}
     */
    function _verifySignature(signature, value) {
        if (value === undefined) {
            console.assert(signature.optional === true, "Missing argument: " + signature.name);
        }
        return true;
    }

    /** Send a message to the remote debugger
     * All passed arguments after the signature are passed on as parameters.
     * If the last argument is a function, it is used as the callback function.
     * @param {string} remote method
     * @param {object} the method signature
     */
    function _send(method, signature, varargs) {
        if (!brackets.inBrowser) {
            if (!_socket) {
                // FUTURE: Our current implementation closes and re-opens an inspector connection whenever
                // a new HTML file is selected. If done quickly enough, pending requests from the previous
                // connection could come in before the new socket connection is established. For now we 
                // simply ignore this condition. 
                // This race condition will go away once we support multiple inspector connections and turn
                // off auto re-opening when a new HTML file is selected.
                return;
            }
    
            console.assert(_socket, "You must connect to the WebSocket before sending messages.");
        }
        
        var id, callback, args, i, params = {}, promise;

        // extract the parameters, the callback function, and the message id
        args = Array.prototype.slice.call(arguments, 2);
        if (typeof args[args.length - 1] === "function") {
            callback = args.pop();
        } else {
            var deferred = new $.Deferred();
            promise = deferred.promise();
            callback = function (result) {
                deferred.resolve(result);
            };
        }

        id = _messageId++;
        _messageCallbacks[id] = callback;

        // verify the parameters against the method signature
        // this also constructs the params object of type {name -> value}
        for (i in signature) {
            if (_verifySignature(args[i], signature[i])) {
                params[signature[i].name] = args[i];
            }
        }
        
        if (brackets.inBrowser) {
            params.id = id;
            _postMsg({name: "__ld_sendCommand", method: method, params: params});
        } else {
            _socket.send(JSON.stringify({ method: method, id: id, params: params }));
        }
        
        return promise;
    }

    /** WebSocket did close */
    function _onDisconnect() {
        _socket = undefined;
        $exports.triggerHandler("disconnect");
    }

    /** WebSocket reported an error */
    function _onError(error) {
        if (_connectDeferred) {
            _connectDeferred.reject();
            _connectDeferred = null;
        }
        $exports.triggerHandler("error", [error]);
    }

    /** WebSocket did open */
    function _onConnect() {
        if (_connectDeferred) {
            _connectDeferred.resolve();
            _connectDeferred = null;
        }
        $exports.triggerHandler("connect");
    }

    /** Received message from the WebSocket
     * A message can be one of three things:
     *   1. an error -> report it
     *   2. the response to a previous command -> run the stored callback
     *   3. an event -> trigger an event handler method
     * @param {object} message
     */
    function _onMessage(message) {
        var response = JSON.parse(message.data);
        $exports.triggerHandler("message", [response]);
        if (response.error) {
            $exports.triggerHandler("error", [response.error]);
        } else if (response.result) {
            if (_messageCallbacks[response.id]) {
                _messageCallbacks[response.id](response.result);
                delete _messageCallbacks[response.id];
            }
        } else {
            var domainAndMethod = response.method.split(".");
            var domain = domainAndMethod[0];
            var method = domainAndMethod[1];
            $(exports[domain]).triggerHandler(method, response.params);
        }
    }


    /** Public Functions *****************************************************/

    /** Get a list of the available windows/tabs/extensions that are remote-debuggable
     * @param {string} host IP or name
     * @param {integer} debugger port
     */
    function getDebuggableWindows(host, port) {
        if (!host) {
            host = "127.0.0.1";
        }
        if (!port) {
            port = 9222;
        }
        var def = new $.Deferred();
        var request = new XMLHttpRequest();
        request.open("GET", "http://" + host + ":" + port + "/json");
        request.onload = function onLoad() {
            var sockets = JSON.parse(request.response);
            def.resolve(sockets);
        };
        request.onerror = function onError() {
            def.reject(request.response);
        };

        request.send(null);

        return def.promise();
    }

    /** Register a handler to be called when the given event is triggered
     * @param {string} event name
     * @param {function} handler function
     */
    function on(name, handler) {
        $exports.on(name, handler);
    }

    /** Remove the given or all event handler(s) for the given event or remove all event handlers
     * @param {string} optional event name
     * @param {function} optional handler function
     */
    function off(name, handler) {
        $exports.off(name, handler);
    }

    /**
     * Disconnect from the remote debugger WebSocket
     * @return {jQuery.Promise} Promise that is resolved immediately if not
     *     currently connected or asynchronously when the socket is closed.
     */
    function disconnect() {
<<<<<<< HEAD
        if (brackets.inBrowser) {
            _postMsg({
                name: "__ld_disconnect"
            });
            isConnected = false;
            return;
        }
        if (_socket) {
            if (_socket.readyState === 1) {
                _socket.close();
            } else {
=======
        var deferred = new $.Deferred(),
            promise = deferred.promise();

        if (_socket && (_socket.readyState === WebSocket.OPEN)) {
            _socket.onclose = function () {
                // trigger disconnect event
                _onDisconnect();

                deferred.resolve();
            };

            promise = Async.withTimeout(promise, 5000);

            _socket.close();
        } else {
            if (_socket) {
>>>>>>> de997907
                delete _socket.onmessage;
                delete _socket.onopen;
                delete _socket.onclose;
                delete _socket.onerror;

                _socket = undefined;
            }
            
            deferred.resolve();
        }

        return promise;
    }
    
    /**
     * Connect to the remote debugger WebSocket at the given URL.
     * Clients must listen for the `connect` event.
     * @param {string} WebSocket URL
     */
    function connect(socketURL) {
        disconnect().done(function () {
            _socket = new WebSocket(socketURL);
            _socket.onmessage = _onMessage;
            _socket.onopen = _onConnect;
            _socket.onclose = _onDisconnect;
            _socket.onerror = _onError;
        });
    }

    /** Connect to the remote debugger of the page that is at the given URL
     * @param {string} url
     */
    function connectToURL(url) {
        if (brackets.inBrowser) {
            // TODO: Make sure chrome extension is installed
            _postMsg({
                name: "__ld_openPage",
                url: url
            });
            return new $.Deferred().resolve().promise();
        }
        
        if (_connectDeferred) {
            // reject an existing connection attempt
            _connectDeferred.reject("CANCEL");
        }
        var deferred = new $.Deferred();
        _connectDeferred = deferred;
        var promise = getDebuggableWindows();
        promise.done(function onGetAvailableSockets(response) {
            var i, page;
            for (i in response) {
                page = response[i];
                if (page.webSocketDebuggerUrl && page.url.indexOf(url) === 0) {
                    connect(page.webSocketDebuggerUrl);
                    // _connectDeferred may be resolved by onConnect or rejected by onError
                    return;
                }
            }
            deferred.reject(FileError.ERR_NOT_FOUND); // Reject with a "not found" error
        });
        promise.fail(function onFail(err) {
            deferred.reject(err);
        });
        return deferred.promise();
    }

    /** Check if the inspector is connected */
    function connected() {
        if (brackets.inBrowser) {
            return isConnected;
        }
        return _socket !== undefined && _socket.readyState === WebSocket.OPEN;
    }

    /** Initialize the Inspector
     * Read the Inspector.json configuration and define the command objects
     * -> Inspector.domain.command()
     */
    function init(theConfig) {
        exports.config = theConfig;

        var InspectorText = require("text!LiveDevelopment/Inspector/Inspector.json"),
            InspectorJSON = JSON.parse(InspectorText);
        
        var i, j, domain, domainDef, command;
        for (i in InspectorJSON.domains) {
            domain = InspectorJSON.domains[i];
            exports[domain.domain] = {};
            for (j in domain.commands) {
                command = domain.commands[j];
                exports[domain.domain][command.name] = _send.bind(undefined, domain.domain + "." + command.name, command.parameters);
            }
        }
    }

    AppInit.appReady(function () {
        if (brackets.inBrowser) {
            window.addEventListener("message", function (msg) {
                if (msg.data) {
                    if (msg.data.name === "__ld_connected") {
                        isConnected = true;
                        _onConnect();
                    } else if (msg.data.name === "__ld_event" || msg.data.name === "__ld_sendCommand_response") {
                        var msgCopy = {};
                        var prop;
                        for (prop in msg) {
                            if (msg.hasOwnProperty(prop)) {
                                // msg.data comes in as an Object, but _onMessage expects
                                // it to be a JSON string.
                                if (prop === "data") {
                                    msgCopy.data = JSON.stringify(msg.data);
                                } else {
                                    msgCopy[prop] = msg[prop];
                                }
                            }
                        }
                        _onMessage(msgCopy);
                    }
                }
            });
        }
    });
    
    // Export public functions
    exports.getDebuggableWindows = getDebuggableWindows;
    exports.on = on;
    exports.off = off;
    exports.disconnect = disconnect;
    exports.connect = connect;
    exports.connectToURL = connectToURL;
    exports.connected = connected;
    exports.init = init;
});<|MERGE_RESOLUTION|>--- conflicted
+++ resolved
@@ -83,13 +83,9 @@
 define(function Inspector(require, exports, module) {
     "use strict";
 
-<<<<<<< HEAD
-    var AppInit = require("utils/AppInit");
-    
-=======
-    var Async = require("utils/Async");
-
->>>>>>> de997907
+    var AppInit = require("utils/AppInit"),
+        Async = require("utils/Async");
+
     // jQuery exports object for events
     var $exports = $(exports);
 
@@ -274,19 +270,13 @@
      *     currently connected or asynchronously when the socket is closed.
      */
     function disconnect() {
-<<<<<<< HEAD
         if (brackets.inBrowser) {
             _postMsg({
                 name: "__ld_disconnect"
             });
             isConnected = false;
-            return;
-        }
-        if (_socket) {
-            if (_socket.readyState === 1) {
-                _socket.close();
-            } else {
-=======
+            return new $.Deferred().resolve().promise();
+        }
         var deferred = new $.Deferred(),
             promise = deferred.promise();
 
@@ -303,7 +293,6 @@
             _socket.close();
         } else {
             if (_socket) {
->>>>>>> de997907
                 delete _socket.onmessage;
                 delete _socket.onopen;
                 delete _socket.onclose;
