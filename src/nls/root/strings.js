--- conflicted
+++ resolved
@@ -455,11 +455,8 @@
     "LOCALE_IT"                                 : "Italian",
     "LOCALE_JA"                                 : "Japanese",
     "LOCALE_NB"                                 : "Norwegian",
-<<<<<<< HEAD
     "LOCALE_NL"                                 : "Dutch",
-=======
     "LOCALE_FA_IR"                              : "Persian-Farsi",
->>>>>>> e318fcd6
     "LOCALE_PL"                                 : "Polish",
     "LOCALE_PT_BR"                              : "Portuguese, Brazil",
     "LOCALE_PT_PT"                              : "Portuguese",
