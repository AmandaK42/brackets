--- conflicted
+++ resolved
@@ -58,68 +58,12 @@
     function _createEditorFromText(text, fileNameToSelectMode, container, onInlineGesture) {
         var mode = EditorUtils.getModeFromFileExtension(fileNameToSelectMode);
         
-<<<<<<< HEAD
-        // Initially populate with text. This will send a spurious change event, but that's ok
-        // because no one's listening yet (and we clear the undo stack below)
-        editor.setValue(text);
-        
-        // Make sure we can't undo back to the empty state before setValue()
-        editor.clearHistory();
-        
-        // Attach the event handlers
-        editor.setOption("onChange", function onChange(editor, change) {
-            $(exports).triggerHandler("onChange", {editor: editor, change: change});
-        });
-        editor.setOption("onCursorActivity", function onCursorActivity(editor) {
-            $(exports).triggerHandler("onCursorActivity", {editor: editor});
-        });
-        editor.setOption("onGutterClick", function onGutterClick(editor, lineNumber) {
-            $(exports).triggerHandler("onGutterClick", {editor: editor, lineNumber: lineNumber});
-        });
-        editor.setOption("onFocus", function onFocus(editor) {
-            $(exports).triggerHandler("onFocus", {editor: editor});
-        });
-        editor.setOption("onBlur", function onBlur(editor) {
-            $(exports).triggerHandler("onBlur", {editor: editor});
-        });
-        editor.setOption("onScroll", function onScroll(editor) {
-            $(exports).triggerHandler("onScroll", {editor: editor});
-        });
-        editor.setOption("onHighlightComplete", function onHighlightComplete(editor) {
-            $(exports).triggerHandler("onHighlightComplete", {editor: editor});
-        });
-        editor.setOption("onUpdate", function onUpdate(editor) {
-            $(exports).triggerHandler("onUpdate", {editor: editor});
-        });
-
-        // track changed documents
-        $(exports).on("onChange", function onChange() {
-            var doc = DocumentManager.getCurrentDocument();
-            if (doc) doc._handleEditorChange();
-        });
-
-        return editor;
-    }
-    
-    /**
-     * @private
-     * Given an editor, find the document that holds it
-     * @param {!CodeMirror} editor
-     */
-    function _getDocumentForEditor(editor) {
-        var doc = null;
-        DocumentManager.getAllOpenDocuments().some(function (ele) {
-            if (ele._editor === editor) {
-                doc = ele;
-                return true;
-=======
         var extraKeys = {
             "Ctrl-E" : function (editor) {
                 onInlineGesture(editor);
             },
             "Cmd-E" : function (editor) {
                 onInlineGesture(editor);
->>>>>>> 8f113ff7
             }
         };
 
