--- conflicted
+++ resolved
@@ -795,27 +795,12 @@
         project_cmenu.addMenuItem(Commands.FILE_CLOSE);
         project_cmenu.addMenuItem(Commands.FILE_NEW);
 
-<<<<<<< HEAD
-        var editor_cmenu = registerContextMenu("cmenutest2");
+        var editor_cmenu = registerContextMenu("editorCo");
         editor_cmenu.addMenuItem(Commands.SHOW_INLINE_EDITOR);
         editor_cmenu.addMenuItem(Commands.EDIT_SELECT_ALL);
         editor_cmenu.addMenuItem(Commands.EDIT_DUPLICATE);
         editor_cmenu.addMenuItem(Commands.EDIT_LINE_COMMENT);
 
-
-        // $("#projects").mousedown(function (e) {
-        //     if (e.which === 3) {
-        //         project_cmenu.open(e);
-        //     }
-        // });
-=======
-        var editor_cmenu = registerContextMenu("editorCo");
-        editor_cmenu.addMenuItem("test0", Commands.SHOW_INLINE_EDITOR);
-        editor_cmenu.addMenuItem("test1", Commands.EDIT_SELECT_ALL);
-        editor_cmenu.addMenuItem("test2", Commands.EDIT_DUPLICATE);
-        editor_cmenu.addMenuItem("test3", Commands.EDIT_LINE_COMMENT);
-
->>>>>>> 61942286
 
         $("#editor-holder").mousedown(function (e) {
             if (e.which === 3) {
