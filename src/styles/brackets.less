--- conflicted
+++ resolved
@@ -164,16 +164,6 @@
 	.vbox;
 	.box-flex(1);
 	margin: 5px 0px 5px 0px;
-<<<<<<< HEAD
-
-	.file-area-title {
-		font-weight: bold;
-		vertical-align: middle;		
-	}
-	
-	hr {
-		margin: 4px 0px 4px 0px
-=======
 	
 	.project-file-header-area {
 		padding: 4px 4px 2px 0px;
@@ -186,7 +176,6 @@
 
 	hr {
 		margin: 0px 0px 0px 0px;
->>>>>>> 2b4a7b92
 		border: 1px;
 		border-top-style: inset;
 		border-right-style: none;
@@ -195,14 +184,7 @@
 	}
 }
 
-<<<<<<< HEAD
-.project-file-area-header {
-	padding: 0px 0px 0px 4px;
-	margin: 0px;
-}
-=======
-
->>>>>>> 2b4a7b92
+
 
 #open-files-container {
 	.box-flex(0);
@@ -212,36 +194,11 @@
 	
 	ul {
 		list-style-type: none;
-<<<<<<< HEAD
-		margin-bottom: 0px;
-		margin-left: 0px;
-		margin-right: 0px;
-		margin-top: 5px;
-=======
 		margin: 5px 0px 0px 0px;
->>>>>>> 2b4a7b92
 		
 		a {
 			color: black;
 			text-decoration: none;
-<<<<<<< HEAD
-			margin-left: 30px;
-		}
-		
-		li {
-			padding-top: 4px;
-			padding-bottom: 4px;
-			padding-left: 2px;
-			
-			&:hover {
-				background: #E7F4F9;
-			}
-			
-		} 
-		
-		
-		
-=======
 			margin-left: 26px;
 		}
 		
@@ -255,19 +212,12 @@
 			
 		} 
 		
->>>>>>> 2b4a7b92
 		.clicked {
 			background-color: #0065BE;
 			background-repeat: repeat-x;
 			background-image: -webkit-gradient(linear, left top, left bottom, color-stop(0%, #5fa3e0), color-stop(100%, #0065be));
 		
-<<<<<<< HEAD
-			a {
-				color: white;
-			}
-=======
 			a { color: white; }
->>>>>>> 2b4a7b92
 		}
 	}
 	
@@ -276,20 +226,6 @@
 
 #project-files-container {
 	.box-flex(1);
-<<<<<<< HEAD
-	margin: 0px 0px 0px 12px;
-  	padding: 0;
-	overflow: auto; /* show scrollbars */
-	
-	ul {
-		margin-top: 5px;
-	}
-}
-
-.closed-file-area {
-	height: @jsTreeSpriteSize;
-}
-=======
 	margin: 0px 0px 0px 8px;
   	padding: 0;
 	overflow: auto; /* show scrollbars */
@@ -299,62 +235,25 @@
 
 /** Classes for icons from jsTreeSprites.png 
 */
->>>>>>> 2b4a7b92
 
 .jsTreeSprite {
 	background-image: url("styles/images/jsTreeSprites.png");
 	background-repeat: no-repeat;
 	background-color: transparent;
-<<<<<<< HEAD
-
-=======
 	vertical-align: middle;
 	width: @jsTreeSpriteSize;
 	height: @jsTreeSpriteSize;
->>>>>>> 2b4a7b92
 }
 
 @jsTreeSpriteSize: 18px;
 
-<<<<<<< HEAD
-/* Ty question, should this be moved inside open-files-container */
-.disclosure-arrow-opened {
-	.jsTreeSprite;
-	
-	display: inline-block;
-	width: @jsTreeSpriteSize;
-	height: @jsTreeSpriteSize;
-	vertical-align: middle;
-=======
 .disclosure-arrow-opened {
 	.jsTreeSprite;
 	display: inline-block;
->>>>>>> 2b4a7b92
 	background-position: -@jsTreeSpriteSize 0px;
 }
 
 .disclosure-arrow-closed {
-<<<<<<< HEAD
-	.disclosure-arrow-opened;
-	background-position: 0px 0px;
-}
-
-
-.close-file-icon {
-	.jsTreeSprite;
-	
-	display: inline-block;
-	width: @jsTreeSpriteSize;
-	height: @jsTreeSpriteSize;
-	vertical-align: middle;
-	background-position: -@jsTreeSpriteSize (-3*@jsTreeSpriteSize);
-}
-
-
-.close-file-hidden {
-	display: none; 
-}
-=======
 	.jsTreeSprite;
 	display: inline-block;
 	background-position: 0px 0px;
@@ -368,4 +267,3 @@
 	background-position: -@jsTreeSpriteSize (-3*@jsTreeSpriteSize);
 }
 
->>>>>>> 2b4a7b92
